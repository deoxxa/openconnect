<PAGE>
	<INCLUDE file="inc/header.tmpl" />

	<VAR match="VAR_SEL_INDEX" replace="selected" />
	<VAR match="VAR_SEL_CHANGELOG" replace="selected" />
	<PARSE file="menu1.xml" />
	<PARSE file="menu2.xml" />

	<INCLUDE file="inc/content.tmpl" />

    	<h1>Changelog</h1>

<p>For full changelog entries including the latest development, see
<a href="http://git.infradead.org/users/dwmw2/openconnect.git">gitweb</a>.</p>
<ul>
   <li><b>OpenConnect HEAD</b>
     <ul>
       <li>Make <tt>tncc-emulate.py</tt> work with Python 3.7+. (<a href="https://gitlab.com/openconnect/openconnect/-/issues/152">!152</a>, <a href="https://gitlab.com/openconnect/openconnect/merge_requests/120">!120</a>)</li>
       <li>Emulated a newer version of GlobalProtect official clients, 5.1.5-8; was 4.0.2-19 (<a href="https://gitlab.com/openconnect/openconnect/merge_requests/131">!131</a>)</li>
       <li>Support Juniper login forms containing both password and 2FA token (<a href="https://gitlab.com/openconnect/openconnect/-/merge_requests/121">!121</a>)</li>
       <li>Explicitly disable 3DES and RC4, unless enabled with <tt>--allow-insecure-crypto</tt> (<a href="https://gitlab.com/openconnect/openconnect/-/merge_requests/114">!114</a>)</li>
       <li>With <tt>--allow-insecure-crypto</tt>, additionally try to disable system-wide and library minimum crypto policies (<a href="https://gitlab.com/openconnect/openconnect/-/merge_requests/158">!158</a>, <a href="https://gitlab.com/openconnect/openconnect/-/issues/132">#132</a>)</li>
       <li>Add obsolete-server-crypto test (<a href="https://gitlab.com/openconnect/openconnect/-/merge_requests/114">!114</a>)</li>
       <li>Allow protocols to delay tunnel setup and shutdown (<a href="https://gitlab.com/openconnect/openconnect/-/merge_requests/117">!117</a>)</li>
       <li>Incomplete, speculative support for GlobalProtect IPv6 (<a href="https://gitlab.com/openconnect/openconnect/-/merge_requests/155">!155</a>; previous work in <a href="https://gitlab.com/openconnect/openconnect/commit/d6db0ec03394234d41fbec7ffc794ceeb486a8f0">d6db0ec</a>)</li>
       <li>SIGUSR1 causes OpenConnect to log detailed connection information and statistics (<a href="https://gitlab.com/openconnect/openconnect/-/merge_requests/154">!154</a>)</li>
<<<<<<< HEAD
       <li>Allow <tt>--servercert</tt> to be specified multiple times in order to accept server certificates matching more than one possible fingerprint (<a href="https://gitlab.com/openconnect/openconnect/-/merge_requests/162">!162</a>, <a href="https://gitlab.com/openconnect/openconnect/-/issues/25">#25</a>)</li>
       <li>Add insecure debugging build mode for developers (<a href="https://gitlab.com/openconnect/openconnect/-/merge_requests/112">!112</a>)</li>
       <li>Demangle default routes sent as split routes by GlobalProtect (<a href="https://gitlab.com/openconnect/openconnect/-/merge_requests/118">!118</a>)</li>
       <li>Improve GlobalProtect login argument decoding (<a href="https://gitlab.com/openconnect/openconnect/-/merge_requests/143">!143</a>)</li>)
       <li>Add detection of authentication expiration date, intended to allow front-ends to cache and reuse authentication cookies/sessions (<a href="https://gitlab.com/openconnect/openconnect/-/merge_requests/156">!156</a>)</li>
       <li>Small bug fixes and clarification of many logging messages.</li>
=======
       <li>Support more Juniper login forms, including some SSO forms (<a href="https://gitlab.com/openconnect/openconnect/-/merge_requests/171">!171</a>)</li>
>>>>>>> 29a9c8c9
     </ul><br/>
  </li>
  <li><b><a href="ftp://ftp.infradead.org/pub/openconnect/openconnect-8.10.tar.gz">OpenConnect v8.10</a></b>
     <i>(<a href="ftp://ftp.infradead.org/pub/openconnect/openconnect-8.10.tar.gz.asc">PGP signature</a>)</i> &#8212; 2020-05-14
     <ul>
       <li>Install bash completion script to <tt>${datadir}/bash-completion/completions/openconnect</tt>.</li>
       <li>Improve compatibility of <tt>csd-post.sh</tt> trojan.</li>
       <li>Update Android build dependencies and bump API level to support Android 10.</li>
       <li>Fix potential buffer overflow with GnuTLS describing local certs (CVE-2020-12823).</li>
     </ul><br/>
  </li>
  <li><b><a href="ftp://ftp.infradead.org/pub/openconnect/openconnect-8.09.tar.gz">OpenConnect v8.09</a></b>
     <i>(<a href="ftp://ftp.infradead.org/pub/openconnect/openconnect-8.09.tar.gz.asc">PGP signature</a>)</i> &#8212; 2020-04-29
     <ul>
       <li>Add bash completion support.</li>
       <li>Give more helpful error in case of Pulse servers asking for TNCC.</li>
       <li>Sanitize non-canonical Legacy IP network addresses (<a href="https://gitlab.com/openconnect/openconnect/merge_requests/97">!97</a>)</li>
       <li>Fix OpenSSL validation for trusted but invalid certificates (CVE-2020-12105).</li>
       <li>Convert <tt>tncc-wrapper.py</tt> to Python 3, and include modernized <tt>tncc-emulate.py</tt> as well. (<a href="https://gitlab.com/openconnect/openconnect/-/issues/91">!91</a>)</li>
       <li>Disable <a href="https://en.wikipedia.org/wiki/Nagle's_algorithm">Nagle's algorithm</a> for TLS sockets, to improve interactivity when tunnel runs over TCP rather than UDP. (<a href="https://gitlab.com/openconnect/openconnect/-/merge_requests/89">!89</a></li>
       <li>GlobalProtect: more resilient handling of periodic HIP check and login arguments, and predictable naming of challenge forms
           (<a href="https://gitlab.com/openconnect/openconnect/-/merge_requests/95">!95</a>, <a href="https://gitlab.com/openconnect/openconnect/-/merge_requests/93/">!93</a>, <a href="https://gitlab.com/openconnect/openconnect/-/merge_requests/90">!90</a>)</li>
       <li>Work around PKCS#11 tokens which forget to set <tt>CKF_LOGIN_REQUIRED</tt> (<a href="https://gitlab.com/openconnect/openconnect/issues/123">#123</a>).</li>
     </ul><br/>
  </li>
  <li><b><a href="ftp://ftp.infradead.org/pub/openconnect/openconnect-8.08.tar.gz">OpenConnect v8.08</a></b>
     <i>(<a href="ftp://ftp.infradead.org/pub/openconnect/openconnect-8.08.tar.gz.asc">PGP signature</a>)</i> &#8212; 2020-04-06
     <ul>
       <li>Fix check of <tt>pin-sha256:</tt> public key hashes to be case sensitive (<a href="https://gitlab.com/openconnect/openconnect/issues/116">#116</a>).</li>
       <li>Don't give non-functioning <tt>stderr</tt> to CSD trojan scripts.</li>
       <li>Fix crash with uninitialised OIDC token.</li>
     </ul><br/>
  </li>
  <li><b><a href="ftp://ftp.infradead.org/pub/openconnect/openconnect-8.07.tar.gz">OpenConnect v8.07</a></b>
     <i>(<a href="ftp://ftp.infradead.org/pub/openconnect/openconnect-8.07.tar.gz.asc">PGP signature</a>)</i> &#8212; 2020-04-04
     <ul>
       <li>Don't abort Pulse connection when server-provided certificate MD5 doesn't match.</li>
       <li>Fix off-by-one in check for bad GnuTLS versions, and add build and run time checks.</li>
       <li>Don't abort connection if CSD wrapper script returns non-zero (for now).</li>
       <li>Make <tt>--passtos</tt> work for protocols that use ESP, in addition to DTLS.</li>
       <li>Convert <tt>tncc-wrapper.py</tt> to Python 3, and include modernized <tt>tncc-emulate.py</tt> as well.</li>
     </ul><br/>
  </li>
  <li><b><a href="ftp://ftp.infradead.org/pub/openconnect/openconnect-8.06.tar.gz">OpenConnect v8.06</a></b>
     <i>(<a href="ftp://ftp.infradead.org/pub/openconnect/openconnect-8.06.tar.gz.asc">PGP signature</a>)</i> &#8212; 2020-03-31
     <ul>
       <li>Implement EAP-TTLS fragmentation.</li>
       <li>Fix Windows build with MSYS2 (<a href="https://gitlab.com/openconnect/openconnect/issues/74">#74</a>).</li>
       <li>Allow custom stoken rcfile to be specified (<a href="https://gitlab.com/openconnect/openconnect/issues/71">#71</a>).</li>
       <li>Periodic HIP checking for GlobalProtect, and cross-protocol API (<a href="https://gitlab.com/openconnect/openconnect/merge_requests/56">!56</a>).</li>
       <li>Ciphersuite priority override options (<a href="https://gitlab.com/openconnect/openconnect/merge_requests/71">!71</a>).</li>
       <li>Clearer GlobalProtect debugging/SAML output (<a href="https://gitlab.com/openconnect/openconnect/merge_requests/66">!66</a>, <a href="https://gitlab.com/openconnect/openconnect/merge_requests/69">!69</a>).</li>
       <li>Explain experimental Pulse support for servers where Juniper oNCP is disabled (<a href="https://gitlab.com/openconnect/openconnect/merge_requests/48">!48</a>).</li>
       <li>Ignore missing Cisco CSD stub and simply CSD subprocess invocation (<a href="https://gitlab.com/openconnect/openconnect/merge_requests/77">!77</a>, <a href="https://gitlab.com/openconnect/openconnect/merge_requests/74">!74</a>).</li>
       <li>Pass <tt>IDLE_TIMEOUT</tt> to vpnc-script (<a href="https://gitlab.com/openconnect/openconnect/merge_requests/67">!67</a>).</li>
       <li>Windows line-ending flexibility for standard input (<a href="https://gitlab.com/openconnect/openconnect/merge_requests/78">!78</a>).</li>
       <li>Disable DTLS for GnuTLS versions between 3.6.3 and 3.6.13 inclusive due to <a href="https://gitlab.com/gnutls/gnutls/-/issues/960">GnuTLS #960</a>.</li>
       <li>Add RFC6750 Bearer token support (<a href="https://gitlab.com/openconnect/openconnect/-/merge_requests/70">!70</a>).</li>
     </ul><br/>
  </li>
  <li><b><a href="ftp://ftp.infradead.org/pub/openconnect/openconnect-8.05.tar.gz">OpenConnect v8.05</a></b>
     <i>(<a href="ftp://ftp.infradead.org/pub/openconnect/openconnect-8.05.tar.gz.asc">PGP signature</a>)</i> &#8212; 2019-09-12
     <ul>
       <li>Fix GlobalProtect ESP stall (<a href="https://gitlab.com/openconnect/openconnect/merge_requests/55">!55</a>).</li>
       <li>Fix HTTP chunked encoding buffer overflow (CVE-2019-16239).</li>
     </ul><br/>
  </li>
  <li><b><a href="ftp://ftp.infradead.org/pub/openconnect/openconnect-8.04.tar.gz">OpenConnect v8.04</a></b>
     <i>(<a href="ftp://ftp.infradead.org/pub/openconnect/openconnect-8.04.tar.gz.asc">PGP signature</a>)</i> &#8212; 2019-08-09
     <ul>
       <li>Rework DTLS MTU detection. (<a href="https://gitlab.com/openconnect/openconnect/issues/10">#10</a>)</li>
       <li>Add Pulse Connect Secure support.</li>
       <li>OpenSSL build fixes (<a href="https://gitlab.com/openconnect/openconnect/merge_requests/51">!51</a>).</li>
       <li>Add HMAC-SHA256-128 (RFC4868) support for ESP.</li>
       <li>Support IPv6 in ESP.</li>
       <li>Translate user-visible strings from <tt>openconnect_get_supported_protocols()</tt>.</li>
       <li>Fix proxy username/password handling to allow special characters and escaping.</li>
     </ul><br/>
  </li>
  <li><b><a href="ftp://ftp.infradead.org/pub/openconnect/openconnect-8.03.tar.gz">OpenConnect v8.03</a></b>
     <i>(<a href="ftp://ftp.infradead.org/pub/openconnect/openconnect-8.03.tar.gz.asc">PGP signature</a>)</i> &#8212; 2019-05-18
     <ul>
       <li>Fix detection of <tt>utun</tt> support on OS X (<a href="https://gitlab.com/openconnect/openconnect/issues/18">#18</a>).</li>
       <li>Fix Cisco DTLSv1.2 support for <tt>AES256-GCM-SHA384</tt>.</li>
       <li>Fix Solaris 11.4 build by properly detecting <tt>memset_s()</tt>.</li>
       <li>Fix recognition of OTP password fields (<a href="https://gitlab.com/openconnect/openconnect/issues/24">#24</a>).</li>
     </ul><br/>
  </li>
  <li><b><a href="ftp://ftp.infradead.org/pub/openconnect/openconnect-8.02.tar.gz">OpenConnect v8.02</a></b>
     <i>(<a href="ftp://ftp.infradead.org/pub/openconnect/openconnect-8.02.tar.gz.asc">PGP signature</a>)</i> &#8212; 2019-01-16
     <ul>
       <li>Fix GNU/Hurd build.</li>
       <li>Discover <tt>vpnc-script</tt> in default packaged location on FreeBSD/OpenBSD.</li>
       <li>Support split-exclude routes for GlobalProtect.</li>
       <li>Fix GnuTLS builds without libtasn1.</li>
       <li>Fix DTLS support with OpenSSL 1.1.1+.</li>
       <li>Add Cisco-compatible DTLSv1.2 support.</li>
       <li>Invoke script with <tt>reason=attempt-reconnect</tt> before doing so.</li>
     </ul><br/>
  </li>
  <li><b><a href="ftp://ftp.infradead.org/pub/openconnect/openconnect-8.01.tar.gz">OpenConnect v8.01</a></b>
     <i>(<a href="ftp://ftp.infradead.org/pub/openconnect/openconnect-8.01.tar.gz.asc">PGP signature</a>)</i> &#8212; 2019-01-05
     <ul>
       <li>Fix <tt>memset_s()</tt> arguments.</li>
       <li>Fix OpenBSD build.</li>
     </ul><br/>
  </li>
  <li><b><a href="ftp://ftp.infradead.org/pub/openconnect/openconnect-8.00.tar.gz">OpenConnect v8.00</a></b>
     <i>(<a href="ftp://ftp.infradead.org/pub/openconnect/openconnect-8.00.tar.gz.asc">PGP signature</a>)</i> &#8212; 2019-01-05
     <ul>
       <li>Clear form submissions (which may include passwords) before freeing (CVE-2018-20319).</li>
       <li>Allow form responses to be provided on command line.</li>
       <li>Add support for SSL keys stored in <a href="tpm.html">TPM2</a>.</li>
       <li>Fix ESP rekey when replay protection is disabled.</li>
       <li>Drop support for GnuTLS older than 3.2.10.</li>
       <li>Fix <tt>--passwd-on-stdin</tt> for Windows to not forcibly open console.</li>
       <li>Fix portability of shell scripts in test suite.</li>
       <li>Add Google Authenticator TOTP support for Juniper.</li>
       <li>Add RFC7469 key PIN support for cert hashes.</li>
       <li>Add protocol method to securely log out the Juniper session.</li>
       <li>Relax requirements for Juniper hostname packet response to support old gateways.</li>
       <li>Add API functions to query the supported protocols.</li>
       <li>Verify ESP sequence numbers and warn even if replay protection is disabled.</li>
       <li>Add support for PAN GlobalProtect VPN protocol (<tt>--protocol=gp</tt>).</li>
       <li>Reorganize listing of command-line options, and include information on supported protocols.</li>
       <li>SIGTERM cleans up the session similarly to SIGINT.</li>
     </ul><br/>
  </li>
  <li><b><a href="ftp://ftp.infradead.org/pub/openconnect/openconnect-7.08.tar.gz">OpenConnect v7.08</a></b>
     <i>(<a href="ftp://ftp.infradead.org/pub/openconnect/openconnect-7.08.tar.gz.asc">PGP signature</a>)</i> &#8212; 2016-12-13
     <ul>
       <li>Add SHA256 support for server cert hashes.</li>
       <li>Enable DHE ciphers for Cisco DTLS.</li>
       <li>Increase initial oNCP configuration buffer size.</li>
       <li>Reopen <tt>CONIN$</tt> when stdin is redirected on Windows.</li>
       <li>Improve support for point-to-point routing on Windows.</li>
       <li>Check for non-resumed DTLS sessions which may indicate a MiTM attack.</li>
       <li>Add <tt>TUNIDX</tt> environment variable on Windows.</li>
       <li>Fix compatibility with Pulse Secure 8.2R5.</li>
       <li>Fix IPv6 support in Solaris.</li>
       <li>Support DTLS automatic negotiation.</li>
       <li>Support <tt>--key-password</tt> for GnuTLS PKCS#11 PIN.</li>
       <li>Support automatic DTLS MTU detection with OpenSSL.</li>
       <li>Drop support for combined GnuTLS/OpenSSL build.</li>
       <li>Update OpenSSL to allow TLSv1.2, improve compatibility options.</li>
       <li>Remove <tt>--no-cert-check</tt> option. It was being (mis)used.</li>
       <li>Fix OpenSSL support for PKCS#11 EC keys without public key.</li>
       <li>Support for final OpenSSL 1.1 release.</li>
       <li>Fix polling/retry on "tun" socket when buffers full.</li>
       <li>Fix AnyConnect server-side MTU setting.</li>
       <li>Fix ESP replay detection.</li>
       <li>Allow build with LibreSSL <i>(for fetishists only; do not use this as DTLS is broken)</i>.</li>
       <li>Add certificate torture test suite.</li>
       <li>Support PKCS#11 PIN via <tt>pin-value=</tt> and <tt>--key-password</tt> for OpenSSL.</li>
       <li>Fix integer overflow issues with ESP packet replay detection.</li>
       <li>Add <tt>--pass-tos</tt> option as in OpenVPN.</li>
       <li>Support rôle selection form in Juniper VPN.</li>
       <li>Support DER-format certificates, add certificate format torture tests.</li>
       <li>For OpenSSL >= 1.0.2, fix certificate validation when only an
          intermediate CA is specified with the <tt>--cafile</tt> option.</li>
       <li>Support Juniper "Pre Sign-in Message".</li>
     </ul><br/>
  </li>
  <li><b><a href="ftp://ftp.infradead.org/pub/openconnect/openconnect-7.07.tar.gz">OpenConnect v7.07</a></b>
     <i>(<a href="ftp://ftp.infradead.org/pub/openconnect/openconnect-7.07.tar.gz.asc">PGP signature</a>)</i> &#8212; 2016-07-11
   <ul>
       <li>More fixes for OpenSSL 1.1 build.</li>
       <li>Support Juniper "Post Sign-in Message".</li>
       <li>Add <tt>--protocol</tt> option.</li>
       <li>Fix ChaCha20-Poly1305 cipher suite to reflect final standard.</li>
       <li>Add ability to disable IPv6 support via library API.</li>
       <li>Set groups appropriately when using <tt>setuid()</tt>.</li>
       <li>Automatic DTLS MTU detection.</li>
       <li>Support SSL client certificate authentication with Juniper servers.</li>
       <li>Revamp SSL certificate validation for OpenSSL and stop supporting OpenSSL older than 0.9.8.</li>
       <li>Fix handling of multiple DNS search domains with Network Connect.</li>
       <li>Fix handling of large configuration packets for Network Connect.</li>
       <li>Enable SNI when built with OpenSSL <i>(1.0.1g or later)</i>.</li>
       <li>Add <tt>--resolve</tt> and <tt>--local-hostname</tt> options to command line.</li>
     </ul><br/>
  </li>
  <li><b><a href="ftp://ftp.infradead.org/pub/openconnect/openconnect-7.06.tar.gz">OpenConnect v7.06</a></b>
     <i>(<a href="ftp://ftp.infradead.org/pub/openconnect/openconnect-7.06.tar.gz.asc">PGP signature</a>)</i> &#8212; 2015-03-17
     <ul>
       <li>Fix <tt>openconnect.pc</tt> breakage after liboath removal.</li>
       <li>Refactor Juniper Network Connect receive loop.</li>
       <li>Fix some memory leaks.</li>
       <li>Add Bosnian translation.</li>
     </ul><br/>
  </li>
  <li><b><a href="ftp://ftp.infradead.org/pub/openconnect/openconnect-7.05.tar.gz">OpenConnect v7.05</a></b>
     <i>(<a href="ftp://ftp.infradead.org/pub/openconnect/openconnect-7.05.tar.gz.asc">PGP signature</a>)</i> &#8212; 2015-03-10
     <ul>
       <li>Fix alignment issue which broke LZS compression on ARM etc.</li>
       <li>Support HTTP authentication to servers, not just proxies.</li>
       <li>Work around Yubikey <a href="http://forum.yubico.com/viewtopic.php?f=26&amp;t=1601#p6807">issue</a> with non-ASCII passphrase set on pre-KitKat Android.</li>
       <li>Add SHA256/SHA512 support for OATH.</li>
       <li>Remove liboath dependency.</li>
       <li>Support DTLS v1.2 and AES-GCM with OpenSSL 1.0.2.</li>
       <li>Add OpenSSL 1.0.2 to known-broken releases (<a href="http://rt.openssl.org/Ticket/Display.html?id=3703&amp;amp;user=guest&amp;amp;pass=guest">RT#3703</a>,
       <a href="http://rt.openssl.org/Ticket/Display.html?id=3711&amp;amp;user=guest&amp;amp;pass=guest">RT#3711</a>).</li>
       <li>Fix build with OpenSSL HEAD <i>(OpenSSL 1.1.x).</i></li>
       <li>Preliminary support for Juniper SSL VPN.</li>
     </ul><br/>
  </li>
  <li><b><a href="ftp://ftp.infradead.org/pub/openconnect/openconnect-7.04.tar.gz">OpenConnect v7.04</a></b>
     <i>(<a href="ftp://ftp.infradead.org/pub/openconnect/openconnect-7.04.tar.gz.asc">PGP signature</a>)</i> &#8212; 2015-01-25
     <ul>
       <li>Change default behaviour to enable only stateless compression.</li>
       <li>Add <tt>--compression</tt> argument and <tt>openconnect_set_compression_mode()</tt>.</li>
       <li>Add support for LZS compression <i>(compatible with latest Cisco ASA and ocserv)</i>.</li>
       <li>Add support for <a href="https://code.google.com/p/lz4/">LZ4</a> compression <i>(compatible with ocserv)</i>.</li>
     </ul><br/>
  </li>
  <li><b><a href="ftp://ftp.infradead.org/pub/openconnect/openconnect-7.03.tar.gz">OpenConnect v7.03</a></b>
     <i>(<a href="ftp://ftp.infradead.org/pub/openconnect/openconnect-7.03.tar.gz.asc">PGP signature</a>)</i> &#8212; 2015-01-09
     <ul>
       <li>Android build infrastructure updates, including 64-bit support.</li>
       <li>Clean up handling of incoming packets.</li>
       <li>Fix issue with two-stage <i>(i.e. NetworkManager)</i> connection to servers with trick DNS <a href="https://bugzilla.redhat.com/show_bug.cgi?id=1179681"><i>(RH#1179681)</i></a>.</li>
       <li>Stop using static variables for received packets.</li>
     </ul><br/>
  </li>
  <li><b><a href="ftp://ftp.infradead.org/pub/openconnect/openconnect-7.02.tar.gz">OpenConnect v7.02</a></b>
     <i>(<a href="ftp://ftp.infradead.org/pub/openconnect/openconnect-7.02.tar.gz.asc">PGP signature</a>)</i> &#8212; 2014-12-19
     <ul>
       <li>Add PKCS#11 support for OpenSSL.</li>
       <li>Fix handling of select options in <tt>openconnect_set_option_value().</tt></li>
     </ul><br/>
  </li>
  <li><b><a href="ftp://ftp.infradead.org/pub/openconnect/openconnect-7.01.tar.gz">OpenConnect v7.01</a></b>
     <i>(<a href="ftp://ftp.infradead.org/pub/openconnect/openconnect-7.01.tar.gz.asc">PGP signature</a>)</i> &#8212; 2014-12-07
     <ul>
       <li>Try harder to find a PKCS#11 key to match a given certificate.</li>
       <li>Handle '<tt>Connection: close</tt>' from proxies correctly.</li>
       <li>Warn when MTU is set too low <i>(&lt;1280)</i> to permit IPv6 connectivity.</li>
       <li>Add support for <tt>X-CSTP-DynDNS</tt>, to trigger DNS lookup on each reconnect.</li>
     </ul><br/>
  </li>
  <li><b><a href="ftp://ftp.infradead.org/pub/openconnect/openconnect-7.00.tar.gz">OpenConnect v7.00</a></b>
     <i>(<a href="ftp://ftp.infradead.org/pub/openconnect/openconnect-7.00.tar.gz.asc">PGP signature</a>)</i> &#8212; 2014-11-27
     <ul>
       <li>Add support for GnuTLS 3.4 <tt>system:</tt> keys including Windows certificate store.</li>
       <li>Add support for HOTP/TOTP keys from Yubikey NEO devices.</li>
       <li>Add <tt>---no-system-trust</tt> option to disable default certificate authorities.</li>
       <li>Improve <tt>libiconv</tt> and <tt>libintl</tt> detection.</li>
       <li>Stop calling <tt>setenv()</tt> from library functions.</li>
       <li>Support <tt>utun</tt> driver on OS X.</li>
       <li>Change library API so string ownership is never transferred.</li>
       <li>Support new NDIS6 TAP-Windows driver shipped with OpenVPN 2.3.4.</li>
       <li>Support using PSKC <i>(<a href="http://tools.ietf.org/html/rfc6030">RFC6030</a>)</i> token files for HOTP/TOTP tokens.</li>
       <li>Support for updating HOTP token storage when token is used.</li>
       <li>Support for reading OTP token data from a file.</li>
       <li>Add full <a href="charset.html">character set handling</a> for legacy non-UTF8 systems <i>(including Windows)</i>.</li>
       <li>Fix legacy <i>(i.e. not XML POST)</i> submission of non-ASCII form entries <i>(even in UTF-8 locales)</i>.</li>
       <li>Add support for 32-bit Windows XP.</li>
       <li>Avoid retrying without XML POST, when we failed to even reach the server.</li>
       <li>Fix off-by-one in parameter substitution in error messages.</li>
       <li>Improve reporting when GSSAPI auth requested but not compiled in.</li>
       <li>Fix parsing of split include routes on Windows.</li>
       <li>Fix crash on invocation with <tt>--token-mode</tt> but no <tt>--token-secret</tt>.</li>
     </ul><br/>
  </li>
  <li><b><a href="ftp://ftp.infradead.org/pub/openconnect/openconnect-6.00.tar.gz">OpenConnect v6.00</a></b>
     <i>(<a href="ftp://ftp.infradead.org/pub/openconnect/openconnect-6.00.tar.gz.asc">PGP signature</a>)</i> &#8212; 2014-07-08
     <ul>
       <li>Support SOCKS proxy authentication (password, GSSAPI).</li>
       <li>Support HTTP proxy authentication (Basic, Digest, NTLM and GSSAPI).</li>
       <li>Download XML profile in XML POST mode.</li>
       <li>Fix a couple of bugs involving DTLS rekeying.</li>
       <li>Fix problems seen when building or connecting without DTLS enabled.</li>
       <li>Fix tun error handling on Windows hosts.</li>
       <li>Skip password prompts when using PKCS#8 and PKCS#12 certificates with empty passwords.</li>
       <li>Fix several minor memory leaks and error paths.</li>
       <li>Update several Android dependencies, and make the download process more robust.</li>
     </ul><br/>
  </li>
  <li><b><a href="ftp://ftp.infradead.org/pub/openconnect/openconnect-5.99.tar.gz">OpenConnect v5.99</a></b>
     <i>(<a href="ftp://ftp.infradead.org/pub/openconnect/openconnect-5.99.tar.gz.asc">PGP signature</a>)</i> &#8212; 2014-03-05
     <ul>
       <li>Add <a href="http://tools.ietf.org/html/rfc4226">RFC4226</a> HOTP token support.</li>
       <li>Tolerate servers closing connection uncleanly after HTTP/1.0 response <a href="https://bugs.launchpad.net/bugs/1225276"><i>(Ubuntu #1225276)</i></a>.</li>
       <li>Add support for IPv6 split tunnel configuration.</li>
       <li>Add Windows support with MinGW <i>(tested with both IPv6 and Legacy IP with latest <a href="http://git.infradead.org/users/dwmw2/vpnc-scripts.git/blob_plain/HEAD:/vpnc-script-win.js">vpnc-script-win.js</a>)</i></li>
       <li>Change library API to support updating the auth form when the authgroup is changed <a href="https://bugs.launchpad.net/bugs/1229195"><i>(Ubuntu #1229195)</i></a>.</li>
       <li>Change <tt>--os mac</tt> to <tt>--os mac-intel</tt>, to match the identifier used by Cisco clients.</li>
       <li>Add new API functions to support invoking the VPN mainloop directly from an application.</li>
       <li>Add JNI interface and sample Java application.</li>
       <li>Fix junk in <tt>--cookieonly</tt> output when CSD is enabled.</li>
       <li>Enable TOTP, stoken, and JNI support in the Android builds.</li>
       <li>Add <tt>--pfs</tt> option to enforce perfect forward secrecy.</li>
       <li>Enable elliptic curves with GnuTLS 3.2.9+, where there is a
       workaround for certain firewalls that fail with client hellos between
       256 and 512 bytes.</li>
       <li>Add padding when sending password, to avoid leakage of password
       and username length.</li>
       <li>Add support for DTLS 1.2 and AES-GCM when connecting to ocserv.</li>
       <li>Add support for server name indication when compiled with GnuTLS
       3.2.9+.</li>
     </ul><br/>
  </li>
  <li><b><a href="ftp://ftp.infradead.org/pub/openconnect/openconnect-5.03.tar.gz">OpenConnect v5.03</a></b>
     <i>(<a href="ftp://ftp.infradead.org/pub/openconnect/openconnect-5.03.tar.gz.asc">PGP signature</a>)</i> &#8212; 2014-02-03
     <ul>
       <li>Fix crash on <tt>--authenticate</tt> due to freeing <tt>--cafile</tt> option in <tt>argv</tt>.</li>
     </ul><br/>
  </li>
  <li><b><a href="ftp://ftp.infradead.org/pub/openconnect/openconnect-5.02.tar.gz">OpenConnect v5.02</a></b>
     <i>(<a href="ftp://ftp.infradead.org/pub/openconnect/openconnect-5.02.tar.gz.asc">PGP signature</a>)</i> &#8212; 2014-01-01
     <ul>
       <li>Fix XML POST issues with authgroups by falling back to old style login.</li>
       <li>Fix <tt>--cookie-on-stdin</tt> with cookies from ocserv.</li>
       <li>Fix reconnection to wrong host after redirect.</li>
       <li>Reduce limit of queued packets on DTLS socket, to fix VoIP latency.</li>
       <li>Fix Solaris build breakage due to missing <tt>&amp;lt;string.h&amp;gt;</tt> includes.</li>
       <li>Include path in <tt>&amp;lt;group-access&amp;gt;</tt> node.</li>
       <li>Include supporting CA certificates from PKCS#11 tokens <i>(with GnuTLS 3.2.7+)</i>.</li>
       <li>Fix possible heap overflow if MTU is increased on reconnection (CVE-2013-7098).</li>
     </ul><br/>
  </li>
  <li><b><a href="ftp://ftp.infradead.org/pub/openconnect/openconnect-5.01.tar.gz">OpenConnect v5.01</a></b>
     <i>(<a href="ftp://ftp.infradead.org/pub/openconnect/openconnect-5.01.tar.gz.asc">PGP signature</a>)</i> &#8212; 2013-06-01
     <ul>
       <li>Attempt to handle <tt>&amp;lt;client-cert-request&amp;gt;</tt> in aggregate auth mode.</li>
       <li>Don't include <tt>X-Aggregate-Auth:</tt> header in fallback mode.</li>
       <li>Enable AES256 mode for DTLS with GnuTLS <a href="https://bugzilla.redhat.com/show_bug.cgi?id=955710"><i>(RH#955710)</i></a>.</li>
       <li>Add <tt>--dump-http-traffic</tt> option for debugging.</li>
       <li>Be more permissive in parsing XML forms.</li>
       <li>Use original URL when falling back to non-XML POST mode.</li>
       <li>Add <tt>--no-xmlpost</tt> option to revert to older, compatible behaviour.</li>
       <li>Close connection before falling back to non-xmlpost mode <a href="https://bugzilla.redhat.com/show_bug.cgi?id=964650"><i>(RH#964650)</i></a>.</li>
       <li>Improve error handling when server closes connection <a href="http://bugs.debian.org/cgi-bin/bugreport.cgi?bug=708928"><i>(Debian #708928)</i></a>.</li>
     </ul><br/>
  </li>
  <li><b><a href="ftp://ftp.infradead.org/pub/openconnect/openconnect-5.00.tar.gz">OpenConnect v5.00</a></b>
     <i>(<a href="ftp://ftp.infradead.org/pub/openconnect/openconnect-5.00.tar.gz.asc">PGP signature</a>)</i> &#8212; 2013-05-15
     <ul>
       <li>Use GnuTLS by default instead of OpenSSL.</li>
       <li>Avoid using deprecated <tt>gnutls_pubkey_verify_data()</tt> function.</li>
       <li>Fix compatibility issues with XML POST authentication.</li>
       <li>Fix memory leaks on <tt>realloc()</tt> failure.</li>
       <li>Fix certificate validation problem caused by hostname canonicalisation.</li>
       <li>Add <a href="http://tools.ietf.org/html/rfc6238">RFC6238</a> TOTP token support using <a href="http://www.nongnu.org/oath-toolkit/">liboath</a>.</li>
       <li>Replace <tt>--stoken</tt> option with more generic <tt>--token-mode</tt> and <tt>--token-secret</tt> options.</li>
     </ul><br/>
  </li>
  <li><b><a href="ftp://ftp.infradead.org/pub/openconnect/openconnect-4.99.tar.gz">OpenConnect v4.99</a></b>
     <i>(<a href="ftp://ftp.infradead.org/pub/openconnect/openconnect-4.99.tar.gz.asc">PGP signature</a>)</i> &#8212; 2013-02-07
     <ul>
       <li>Add <tt>--os</tt> switch to report a different OS type to the gateway.</li>
       <li>Support new XML POST format.</li>
       <li>Add SecurID token support using <a href="http://stoken.sourceforge.net/">libstoken</a>.</li>
     </ul><br/>
  </li>
  <li><b><a href="ftp://ftp.infradead.org/pub/openconnect/openconnect-4.08.tar.gz">OpenConnect v4.08</a></b>
     <i>(<a href="ftp://ftp.infradead.org/pub/openconnect/openconnect-4.08.tar.gz.asc">PGP signature</a>)</i> &#8212; 2013-02-13
     <ul>
       <li>Fix overflow on HTTP request buffers (CVE-2012-6128)</li>
       <li>Fix connection to servers with round-robin DNS with two-stage auth/connect.</li>
       <li>Impose minimum MTU of 1280 bytes.</li>
       <li>Fix some harmless issues reported by Coverity.</li>
       <li>Improve <tt>"Attempting to connect..."</tt> message to be explicit when it's connecting to a proxy.</li>
     </ul><br/>
  </li>
  <li><b><a href="ftp://ftp.infradead.org/pub/openconnect/openconnect-4.07.tar.gz">OpenConnect v4.07</a></b>
     <i>(<a href="ftp://ftp.infradead.org/pub/openconnect/openconnect-4.07.tar.gz.asc">PGP signature</a>)</i> &#8212; 2012-08-31
     <ul>
       <li>Fix segmentation fault when invoked with <tt>-p</tt> argument.</li>
       <li>Fix handling of write stalls on CSTP (TCP) socket.</li>
     </ul><br/>
  </li>
  <li><b><a href="ftp://ftp.infradead.org/pub/openconnect/openconnect-4.06.tar.gz">OpenConnect v4.06</a></b>
     <i>(<a href="ftp://ftp.infradead.org/pub/openconnect/openconnect-4.06.tar.gz.asc">PGP signature</a>)</i> &#8212; 2012-07-23
     <ul>
       <li>Fix default CA location for non-Fedora systems with old GnuTLS.</li>
       <li>Improve error handing when <tt>vpnc-script</tt> exits with error.</li>
       <li>Handle PKCS#11 tokens which won't list keys without login.</li>
     </ul><br/>
  </li>
  <li><b><a href="ftp://ftp.infradead.org/pub/openconnect/openconnect-4.05.tar.gz">OpenConnect v4.05</a></b>
     <i>(<a href="ftp://ftp.infradead.org/pub/openconnect/openconnect-4.05.tar.gz.asc">PGP signature</a>)</i> &#8212; 2012-07-12
     <ul>
       <li>Use correct CSD script for Mac OS X.</li>
       <li>Fix endless loop in PIN cache handling with multiple PKCS#11 tokens.</li>
       <li>Fix PKCS#11 URI handling to preserve all attributes.</li>
       <li>Don't forget key password on GUI reconnect.</li>
       <li>Fix GnuTLS v3 build on OpenBSD.</li>
     </ul><br/>
  </li>
  <li><b><a href="ftp://ftp.infradead.org/pub/openconnect/openconnect-4.04.tar.gz">OpenConnect v4.04</a></b>
     <i>(<a href="ftp://ftp.infradead.org/pub/openconnect/openconnect-4.04.tar.gz.asc">PGP signature</a>)</i> &#8212; 2012-07-05
     <ul>
       <li>Fix GnuTLS password handling for PKCS#8 files.</li>
     </ul><br/>
  </li>
  <li><b><a href="ftp://ftp.infradead.org/pub/openconnect/openconnect-4.03.tar.gz">OpenConnect v4.03</a></b>
     <i>(<a href="ftp://ftp.infradead.org/pub/openconnect/openconnect-4.03.tar.gz.asc">PGP signature</a>)</i> &#8212; 2012-07-02
     <ul>
       <li>Fix <tt>--no-proxy</tt> option.</li>
       <li>Fix handling of requested vs. received MTU settings.</li>
       <li>Fix DTLS MTU for GnuTLS 3.0.21 and newer.</li>
       <li>Support more ciphers for OpenSSL encrypted PEM keys, with GnuTLS.</li>
       <li>Fix GnuTLS compatibilty issue with servers that insist on TLSv1.0 or non-AES ciphers <a href="https://bugzilla.redhat.com/show_bug.cgi?id=836558"><i>(RH#836558)</i></a>.</li>
     </ul><br/>
  </li>
  <li><b><a href="ftp://ftp.infradead.org/pub/openconnect/openconnect-4.02.tar.gz">OpenConnect v4.02</a></b>
     <i>(<a href="ftp://ftp.infradead.org/pub/openconnect/openconnect-4.02.tar.gz.asc">PGP signature</a>)</i> &#8212; 2012-06-28
     <ul>
       <li>Fix build failure due to unconditional inclusion of <tt>&amp;lt;gnutls/dtls.h&amp;gt;</tt>.</li>
     </ul><br/>
  </li>
  <li><b><a href="ftp://ftp.infradead.org/pub/openconnect/openconnect-4.01.tar.gz">OpenConnect v4.01</a></b>
     <i>(<a href="ftp://ftp.infradead.org/pub/openconnect/openconnect-4.01.tar.gz.asc">PGP signature</a>)</i> &#8212; 2012-06-28
     <ul>
       <li>Fix DTLS MTU issue with GnuTLS.</li>
       <li>Fix reconnect crash when compression is disabled.</li>
       <li>Fix build on systems like FreeBSD 8 without <tt>O_CLOEXEC</tt>.</li>
       <li>Add <tt>--dtls-local-port</tt> option.</li>
       <li>Print correct error when <tt>/dev/net/tun</tt> cannot be opened.</li>
       <li>Fix <tt>openconnect.pc</tt> pkg-config file not to require <tt>zlib.pc</tt> on systems which lack it (like RHEL5).</li>
     </ul><br/>
  </li>
  <li><b><a href="ftp://ftp.infradead.org/pub/openconnect/openconnect-4.00.tar.gz">OpenConnect v4.00</a></b>
     <i>(<a href="ftp://ftp.infradead.org/pub/openconnect/openconnect-4.00.tar.gz.asc">PGP signature</a>)</i> &#8212; 2012-06-20
     <ul>
       <li>Add support for OpenSSL's odd encrypted PKCS#1 files, for GnuTLS.</li>
       <li>Fix repeated passphrase retry for OpenSSL.</li>
       <li>Add keystore support for Android.</li>
       <li>Support TPM, and also additional checks on PKCS#11 certs, even with GnuTLS 2.12.</li>
       <li>Fix library references to OpenSSL's <tt>ERR_print_errors_cb()</tt> when built against GnuTLS v2.12.</li>
     </ul><br/>
  </li>
  <li><b><a href="ftp://ftp.infradead.org/pub/openconnect/openconnect-3.99.tar.gz">OpenConnect v3.99</a></b>
     <i>(<a href="ftp://ftp.infradead.org/pub/openconnect/openconnect-3.99.tar.gz.asc">PGP signature</a>)</i> &#8212; 2012-06-13
     <ul>
       <li>Enable native TPM support when built with GnuTLS.</li>
       <li>Enable PKCS#11 token support when built with GnuTLS.</li>
       <li>Eliminate all SSL library exposure through <tt>libopenconnect</tt>.</li>
       <li>Parse split DNS information, provide <tt>$CISCO_SPLIT_DNS</tt> environment variable to <tt>vpnc-script</tt>.</li>
       <li>Attempt to provide new-style MTU information to server <i>(on Linux only, unless specified on command line)</i>.</li>
       <li>Allow building against GnuTLS, including DTLS support.</li>
       <li>Add <tt>--with-pkgconfigdir=</tt> option to <tt>configure</tt> for FreeBSD's benefit <i><a href="https://bugs.freedesktop.org/show_bug.cgi?id=48743">(fd#48743)</a></i>.</li>
     </ul><br/>
  </li>
  <li><b><a href="ftp://ftp.infradead.org/pub/openconnect/openconnect-3.20.tar.gz">OpenConnect v3.20</a></b>
     <i>(<a href="ftp://ftp.infradead.org/pub/openconnect/openconnect-3.20.tar.gz.asc">PGP signature</a>)</i> &#8212; 2012-05-18
     <ul>
       <li>Cope with non-keepalive HTTP response on authentication success.</li>
       <li>Fix progress callback with incorrect <tt>cbdata</tt> which caused KDE crash.</li>
     </ul><br/>
  </li>
  <li><b><a href="ftp://ftp.infradead.org/pub/openconnect/openconnect-3.19.tar.gz">OpenConnect v3.19</a></b>
     <i>(<a href="ftp://ftp.infradead.org/pub/openconnect/openconnect-3.19.tar.gz.asc">PGP signature</a>)</i> &#8212; 2012-05-17
     <ul>
       <li>Add <tt>--config</tt> option for reading options from file.</li>
       <li>Improve OpenSSL DTLS compatibility to work on Ubuntu 10.04.</li>
       <li>Flush progress logging output promptly after each message.</li>
       <li>Add symbol versioning for shared library (on sane platforms).</li>
       <li>Add <tt>openconnect_set_cancel_fd()</tt> function to allow clean cancellation.</li>
       <li>Fix corruption of URL in <tt>openconnect_parse_url()</tt> if it specifies a port number.</li>
       <li>Fix inappropriate <tt>exit()</tt> calls from library code.</li>
       <li>Library namespace cleanup &#8212; all symbols now have the prefix <tt>openconnect_</tt> on platforms where symbol versioning works.</li>
       <li>Fix <tt>--non-inter</tt> option so it still uses login information from command line.</li>
     </ul><br/>
  </li>
  <li><b><a href="ftp://ftp.infradead.org/pub/openconnect/openconnect-3.18.tar.gz">OpenConnect v3.18</a></b>
     <i>(<a href="ftp://ftp.infradead.org/pub/openconnect/openconnect-3.18.tar.gz.asc">PGP signature</a>)</i> &#8212; 2012-04-25
     <ul>
       <li>Fix autohate breakage with <tt>--disable-nls</tt>... hopefully.</li>
       <li>Fix buffer overflow in banner handling.</li>
     </ul><br/>
  </li>
  <li><b><a href="ftp://ftp.infradead.org/pub/openconnect/openconnect-3.17.tar.gz">OpenConnect v3.17</a></b>
     <i>(<a href="ftp://ftp.infradead.org/pub/openconnect/openconnect-3.17.tar.gz.asc">PGP signature</a>)</i> &#8212; 2012-04-20
     <ul>
       <li>Work around <tt>time()</tt> brokenness on Solaris.</li>
       <li>Fix interface plumbing on Solaris 10.</li>
       <li>Provide <tt>asprintf()</tt> function for (unpatched) Solaris 10.</li>
       <li>Make <tt>vpnc-script</tt> mandatory, like it is for <tt>vpnc</tt></li>
       <li>Don't set Legacy IP address on tun device; let <tt>vpnc-script</tt> do it.</li>
       <li>Detect OpenSSL even without pkg-config.</li>
       <li>Stop building static library by default.</li>
       <li>Invoke <tt>vpnc-script</tt> with "pre-init" reason to load tun module if necessary.</li>
     </ul><br/>
  </li>
  <li><b><a href="ftp://ftp.infradead.org/pub/openconnect/openconnect-3.16.tar.gz">OpenConnect v3.16</a></b>
     <i>(<a href="ftp://ftp.infradead.org/pub/openconnect/openconnect-3.16.tar.gz.asc">PGP signature</a>)</i> &#8212; 2012-04-08
     <ul>
       <li>Fix build failure on Debian/kFreeBSD and Hurd.</li>
       <li>Fix memory leak of deflated packets.</li>
       <li>Fix memory leak of zlib state on CSTP reconnect.</li>
       <li>Eliminate <tt>memcpy()</tt> calls on packets from DTLS and tunnel device.</li>
       <li>Use <tt>I_LINK</tt> instead of <tt>I_PLINK</tt> on Solaris to plumb interface for Legacy IP.</li>
       <li>Plumb interface for IPv6 on Solaris, instead of expecting <tt>vpnc-script</tt> to do it.</li>
       <li>Refer to <a href="vpnc-script.html">vpnc-script</a> and <a href="mail.html">help</a> web pages in openconnect output.</li>
       <li>Fix potential crash when processing libproxy results.</li>
       <li>Be more conservative in detecting libproxy without pkg-config.</li>
     </ul><br/>
  </li>
  <li><b><a href="ftp://ftp.infradead.org/pub/openconnect/openconnect-3.15.tar.gz">OpenConnect v3.15</a></b>
     <i>(<a href="ftp://ftp.infradead.org/pub/openconnect/openconnect-3.15.tar.gz.asc">PGP signature</a>)</i> &#8212; 2011-11-25
     <ul>
       <li>Fix for reading multiple packets from Solaris tun device.</li>
       <li>Call <tt>bindtextdomain()</tt> to ensure that translations are found in install path.</li>
     </ul><br/>
  </li>
  <li><b><a href="ftp://ftp.infradead.org/pub/openconnect/openconnect-3.14.tar.gz">OpenConnect v3.14</a></b>
     <i>(<a href="ftp://ftp.infradead.org/pub/openconnect/openconnect-3.14.tar.gz.asc">PGP signature</a>)</i> &#8212; 2011-11-08
     <ul>
       <li>Move executable to <tt>$prefix/sbin</tt>.</li>
       <li>Fix build issues on OSX, OpenIndiana, DragonFlyBSD, OpenBSD, FreeBSD &amp;amp; NetBSD.</li>
       <li>Fix non-portable <tt>(void *)</tt> arithmetic.</li>
       <li>Make more messages translatable.</li>
       <li>Attempt to make NLS support more portable (with fewer dependencies).</li>
     </ul><br/>
  </li>
  <li><b><a href="ftp://ftp.infradead.org/pub/openconnect/openconnect-3.13.tar.gz">OpenConnect v3.13</a></b>
     <i>(<a href="ftp://ftp.infradead.org/pub/openconnect/openconnect-3.13.tar.gz.asc">PGP signature</a>)</i> &#8212; 2011-09-30
     <ul>
       <li>Add <tt>--cert-expire-warning</tt> option.</li>
       <li>Give visible warning when server dislikes client SSL certificate.</li>
       <li>Add localisation support.</li>
       <li>Fix build on Debian systems where <tt>dtls1_stop_timer()</tt> is not available.</li>
       <li>Fix libproxy detection.</li>
       <li>Enable a useful set of compiler warnings by default.</li>
       <li>Fix various minor compiler warnings.</li>
     </ul><br/>
  </li>
  <li><b><a href="ftp://ftp.infradead.org/pub/openconnect/openconnect-3.12.tar.gz">OpenConnect v3.12</a></b> &#8212; 2011-09-12
     <ul>
       <li>Fix DTLS compatibility with ASA firmware 8.4.1(11) and above.</li>
       <li>Fix build failures on GNU Hurd, on systems with ancient OpenSSL,
       and on Debian.</li>
       <li>Add <tt>--pid-file</tt> option.</li>
       <li>Print SHA1 fingerprint with server certificate details.</li>
     </ul><br/>
  </li>
  <li><b><a href="ftp://ftp.infradead.org/pub/openconnect/openconnect-3.11.tar.gz">OpenConnect v3.11</a></b> &#8212; 2011-07-20
     <ul>
       <li>Add <tt>Android.mk</tt> file for Android build support</li>
       <li>Add logging support for Android, in place of standard <tt>syslog()</tt>.</li>
       <li>Switch back to using TLSv1, but without extensions.</li>
       <li>Make TPM support optional, dependent on OpenSSL ENGINE support.</li>
     </ul><br/>
  </li>
  <li><b><a href="ftp://ftp.infradead.org/pub/openconnect/openconnect-3.10.tar.gz">OpenConnect v3.10</a></b> &#8212; 2011-06-30
     <ul>
       <li>Switch to using GNU autoconf/automake/libtool.</li>
       <li>Produce shared library for authentication.</li>
       <li>Improve library API to make life easier for C++ users.</li>
       <li>Be more explicit about requiring <tt>pkg-config</tt>.</li>
       <li>Invoke script with <tt>reason=reconnect</tt> on CSTP reconnect.</li>
       <li>Add <tt>--non-inter</tt> option to avoid all user input.</li>
     </ul><br/>
  </li>
  <li><b><a href="ftp://ftp.infradead.org/pub/openconnect/openconnect-3.02.tar.gz">OpenConnect v3.02</a></b> &#8212; 2011-04-19
     <ul>
       <li>Install man page in <tt>make install</tt> target.</li>
       <li>Add <tt>openconnect_vpninfo_free()</tt> to libopenconnect.</li>
       <li>Clear cached <tt>peer_addr</tt> to avoid reconnecting to wrong host.</li>
     </ul><br/>
  </li>
  <li><b><a href="ftp://ftp.infradead.org/pub/openconnect/openconnect-3.01.tar.gz">OpenConnect v3.01</a></b> &#8212; 2011-03-09
     <ul>
       <li>Add libxml2 to pkg-config requirements.</li>
     </ul><br/>
  </li>
  <li><b><a href="ftp://ftp.infradead.org/pub/openconnect/openconnect-3.00.tar.gz">OpenConnect v3.00</a></b> &#8212; 2011-03-09
     <ul>
       <li>Create libopenconnect.a for GUI authentication dialog to use.</li>
       <li>Remove auth-dialog, which now lives in the <a href="http://git.gnome.org/browse/network-manager-openconnect/">network-manager-openconnect</a> package.</li>
       <li>Cope with more entries in authentication forms.</li>
       <li>Add <tt>--csd-wrapper</tt> option to wrap CSD trojan.</li>
       <li>Report error and abort if CA file cannot be opened.</li>
     </ul><br/>
  </li>
  <li><b><a href="ftp://ftp.infradead.org/pub/openconnect/openconnect-2.26.tar.gz">OpenConnect v2.26</a></b> &#8212; 2010-09-22
     <ul>
       <li>Fix potential crash on relative HTTP redirect.</li>
       <li>Use correct TUN/TAP device node on Android.</li>
       <li>Check client certificate expiry date.</li>
       <li>Implement CSTP and DTLS rekeying <i>(both by reconnecting CSTP)</i>.</li>
       <li>Add <tt>--force-dpd</tt> option to set minimum DPD interval.</li>
       <li>Don't print <tt>webvpn</tt> cookie in debug output.</li>
       <li>Fix host selection in NetworkManager auth dialog.</li>
       <li>Use SSLv3 instead of TLSv1; some servers <i>(or their firewalls)</i>
	   don't accept any <tt>ClientHello</tt> options.</li>
       <li>Never include address family prefix on <tt>script-tun</tt> connections.</li>
     </ul><br/>
  </li>
  <li><b><a href="ftp://ftp.infradead.org/pub/openconnect/openconnect-2.25.tar.gz">OpenConnect v2.25</a></b> &#8212; 2010-05-15
     <ul>
       <li>Always validate server certificate, even when no extra <tt>--cafile</tt> is provided.</li>
       <li>Add <tt>--no-cert-check</tt> option to avoid certificate validation.</li>
       <li>Check server hostname against its certificate.</li>
       <li>Provide text-mode function for reviewing and accepting "invalid" certificates.</li>
       <li>Fix libproxy detection on NetBSD.</li>
     </ul><br/>
  </li>
  <li><b><a href="ftp://ftp.infradead.org/pub/openconnect/openconnect-2.24.tar.gz">OpenConnect v2.24</a></b> &#8212; 2010-05-07
     <ul>
       <li>Forget preconfigured password after a single attempt; don't retry infinitely if it's failing.</li>
       <li>Set <tt>$CISCO_BANNER</tt> environment variable when running script.</li>
       <li>Better handling of passphrase failure on certificate files.</li>
       <li>Fix NetBSD build (thanks to Pouya D. Tafti).</li>
       <li>Fix DragonFly BSD build.</li>
     </ul><br/>
  </li>
  <li><b><a href="ftp://ftp.infradead.org/pub/openconnect/openconnect-2.23.tar.gz">OpenConnect v2.23</a></b> &#8212; 2010-04-09
     <ul>
       <li>Support "Cisco Secure Desktop" trojan in NetworkManager auth-dialog.</li>
       <li>Support proxy in NetworkManager auth-dialog.</li>
       <li>Add <tt>--no-http-keepalive</tt> option to work around Cisco's incompetence.</li>
       <li>Fix build on Debian/kFreeBSD.</li>
       <li>Fix crash on receiving HTTP 404 error.</li>
       <li>Improve workaround for server certificates lacking SSL_SERVER purpose, so that it also works with OpenSSL older than 0.9.8k.</li>
     </ul><br/>
  </li>
  <li><b><a href="ftp://ftp.infradead.org/pub/openconnect/openconnect-2.22.tar.gz">OpenConnect v2.22</a></b> &#8212; 2010-03-07
     <ul>
       <li>Fix bug handling port numbers above 9999.</li>
       <li>Ignore "<tt>Connection: Keep-Alive</tt>" in HTTP/1.0 to work around server bug with certificate authentication.</li>
       <li>Handle non-standard port (and full URLs) when used with NetworkManager.</li>
       <li>Cope with relative redirect and form URLs.</li>
       <li>Allocate HTTP receive buffer dynamically, to cope with arbitrary size of content.</li>
       <li>Fix server cert SHA1 comparison to be case-insensitive.</li>
       <li>Fix build on Solaris and OSX <i>(<tt>strndup()</tt>, <tt>AI_NUMERICSERV</tt>).</i></li>
       <li>Fix exit code with <tt>--background</tt> option.</li>
     </ul><br/>
  </li>
  <li><b><a href="ftp://ftp.infradead.org/pub/openconnect/openconnect-2.21.tar.gz">OpenConnect v2.21</a></b> &#8212; 2010-01-10
     <ul>
       <li>Fix handling of HTTP 1.0 responses with keepalive <a href="https://bugzilla.redhat.com/show_bug.cgi?id=553817"><i>(RH#553817)</i></a>.</li>
       <li>Fix case sensitivity in HTTP headers and hostname comparison on redirect.</li>
     </ul><br/>
  </li>
  <li><b><a href="ftp://ftp.infradead.org/pub/openconnect/openconnect-2.20.tar.gz">OpenConnect v2.20</a></b> &#8212; 2010-01-04
     <ul>
       <li>Fix use-after-free bug in NetworkManager authentication dialog <a href="https://bugzilla.redhat.com/show_bug.cgi?id=551665"><i>(RH#551665)</i></a>.</li>
       <li>Allow server to be specified with <tt>https://</tt> URL, including port and pathname (which Cisco calls 'UserGroup')</li>
       <li>Support connection through HTTP and SOCKS proxies.</li>
       <li>Handle HTTP redirection with port numbers.</li>
       <li>Handle HTTP redirection with IPv6 literal addresses.</li>
     </ul><br/>
  </li>
  <li><b><a href="ftp://ftp.infradead.org/pub/openconnect/openconnect-2.12.tar.gz">OpenConnect v2.12</a></b> &#8212; 2009-12-07
     <ul>
       <li>Fix buffer overflow when generating useragent string.</li>
       <li>Cope with idiotic schizoDNS configurations by not repeating DNS lookup for VPN server on reconnects.</li>
       <li>Support DragonFlyBSD. Probably.</li>
     </ul><br/>
  </li>
  <li><b><a href="ftp://ftp.infradead.org/pub/openconnect/openconnect-2.11.tar.gz">OpenConnect v2.11</a></b> &#8212; 2009-11-17
     <ul>
       <li>Add IPv6 support for FreeBSD.</li>
       <li>Support "split tunnel" mode for IPv6 routing.</li>
       <li>Fix bug where client certificate's MD5 was only given to the
	   CSD trojan if a PKCS#12 certificate was used.</li>
     </ul><br/>
  </li>
  <li><b><a href="ftp://ftp.infradead.org/pub/openconnect/openconnect-2.10.tar.gz">OpenConnect v2.10</a></b> &#8212; 2009-11-04
     <ul>
       <li>OpenSolaris support.</li>
       <li>Preliminary support for IPv6 connectivity.</li>
       <li>Fix session shutdown on exit.</li>
       <li>Fix reconnection when TCP connection is closed.</li>
       <li>Support for "Cisco Secure Desktop" idiocy.</li>
       <li>Allow <tt>User-Agent:</tt> to be specified on command line.</li>
       <li>Fix session termination on disconnect.</li>
       <li>Fix recognition of certificates from OpenSSL 1.0.0.</li>
     </ul><br/>
  </li>
  <li><b><a href="ftp://ftp.infradead.org/pub/openconnect/openconnect-2.01.tar.gz">OpenConnect v2.01</a></b> &#8212; 2009-06-24
     <ul>
       <li>Fix bug causing loss of DTLS (and lots of syslog spam about it)
	   after a CSTP reconnection.</li>
       <li>Don't apply OpenSSL certificate chain workaround if we already
	   have "extra" certificates loaded (e.g. from a PKCS#12 file).</li>
       <li>Load "extra" certificates from <tt>.pem</tt> files too.</li>
       <li>Fix SEGV caused by freeing certificates after processing cert
	   chain.</li>
     </ul><br/>
  </li>
  <li><b><a href="ftp://ftp.infradead.org/pub/openconnect/openconnect-2.00.tar.gz">OpenConnect v2.00</a></b> &#8212; 2009-06-03
      <ul>
	<li>Add OpenBSD and FreeBSD support.</li>
	<li>Build with OpenSSL-0.9.7 (Mac OS X, OpenBSD, etc.)</li>
	<li>Support PKCS#12 certificates.</li>
	<li>Automatic detection of certificate type (PKCS#12, PEM, TPM).</li>
	<li>Work around OpenSSL trust chain issues (<a href="http://rt.openssl.org/Ticket/Display.html?id=1942&amp;amp;user=guest&amp;amp;pass=guest">RT#1942</a>).</li>
	<li>Allow PEM passphrase to be specified on command line.</li>
	<li>Allow PEM passphrase automatically generated from the <tt>fsid</tt> of the file system on which the certificate is stored.</li>
	<li>Fix certificate comparisons (in NM auth-dialog and <tt>--servercert</tt> option) to use SHA1 fingerprint, not signature.</li>
	<li>Fix segfault in NM auth-dialog when changing hosts.</li>
      </ul><br/>
  </li>
  <li><b><a href="ftp://ftp.infradead.org/pub/openconnect/openconnect-1.40.tar.gz">OpenConnect v1.40</a></b> &#8212; 2009-05-27
      <ul>
	<li>Fix validation of server's SSL certificate when NetworkManager runs openconnect as an unprivileged user (which can't read the real user's trust chain file).</li>
	<li>Fix double-free of DTLS Cipher option on reconnect.</li>
	<li>Reconnect on SSL write errors</li>
	<li>Fix reporting of SSL errors through syslog/UI.</li>
      </ul><br/>
  </li>
  <li><b><a href="ftp://ftp.infradead.org/pub/openconnect/openconnect-1.30.tar.gz">OpenConnect v1.30</a></b> &#8212; 2009-05-13
      <ul>
	<li>NetworkManager auth-dialog will now cache authentication form options.</li>
      </ul><br/>
  </li>
  <li><b><a href="ftp://ftp.infradead.org/pub/openconnect/openconnect-1.20.tar.gz">OpenConnect v1.20</a></b> &#8212; 2009-05-08
      <ul>
	<li>DTLS cipher choice fixes.</li>
	<li>Improve handling of authentication group selection.</li>
	<li>Export more information to connection script.</li>
	<li>Add <tt>--background</tt> option to dæmonize after connection.</li>
	<li>Detect TCP connection closure.</li>
      </ul><br/>
  </li>
  <li><b><a href="ftp://ftp.infradead.org/pub/openconnect/openconnect-1.10.tar.gz">OpenConnect v1.10</a></b> &#8212; 2009-04-01
      <ul>
	<li>NetworkManager UI rewrite with many improvements.</li>
	<li>Support for "UserGroups" where a single server offers multiple
	configurations according to the URL used to connect.</li>
      </ul><br/>
  </li>
  <li><b><a href="ftp://ftp.infradead.org/pub/openconnect/openconnect-1.00.tar.gz">OpenConnect v1.00</a></b> &#8212; 2009-03-18
      <ul>
	<li>First non-beta release.</li>
      </ul>
  </li>
</ul>
	<INCLUDE file="inc/footer.tmpl" />
</PAGE><|MERGE_RESOLUTION|>--- conflicted
+++ resolved
@@ -24,16 +24,13 @@
        <li>Allow protocols to delay tunnel setup and shutdown (<a href="https://gitlab.com/openconnect/openconnect/-/merge_requests/117">!117</a>)</li>
        <li>Incomplete, speculative support for GlobalProtect IPv6 (<a href="https://gitlab.com/openconnect/openconnect/-/merge_requests/155">!155</a>; previous work in <a href="https://gitlab.com/openconnect/openconnect/commit/d6db0ec03394234d41fbec7ffc794ceeb486a8f0">d6db0ec</a>)</li>
        <li>SIGUSR1 causes OpenConnect to log detailed connection information and statistics (<a href="https://gitlab.com/openconnect/openconnect/-/merge_requests/154">!154</a>)</li>
-<<<<<<< HEAD
        <li>Allow <tt>--servercert</tt> to be specified multiple times in order to accept server certificates matching more than one possible fingerprint (<a href="https://gitlab.com/openconnect/openconnect/-/merge_requests/162">!162</a>, <a href="https://gitlab.com/openconnect/openconnect/-/issues/25">#25</a>)</li>
        <li>Add insecure debugging build mode for developers (<a href="https://gitlab.com/openconnect/openconnect/-/merge_requests/112">!112</a>)</li>
        <li>Demangle default routes sent as split routes by GlobalProtect (<a href="https://gitlab.com/openconnect/openconnect/-/merge_requests/118">!118</a>)</li>
        <li>Improve GlobalProtect login argument decoding (<a href="https://gitlab.com/openconnect/openconnect/-/merge_requests/143">!143</a>)</li>)
        <li>Add detection of authentication expiration date, intended to allow front-ends to cache and reuse authentication cookies/sessions (<a href="https://gitlab.com/openconnect/openconnect/-/merge_requests/156">!156</a>)</li>
        <li>Small bug fixes and clarification of many logging messages.</li>
-=======
        <li>Support more Juniper login forms, including some SSO forms (<a href="https://gitlab.com/openconnect/openconnect/-/merge_requests/171">!171</a>)</li>
->>>>>>> 29a9c8c9
      </ul><br/>
   </li>
   <li><b><a href="ftp://ftp.infradead.org/pub/openconnect/openconnect-8.10.tar.gz">OpenConnect v8.10</a></b>
