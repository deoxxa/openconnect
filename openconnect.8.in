.TH OPENCONNECT 8
.SH NAME
openconnect \- Multi-protocol VPN client, for Cisco AnyConnect VPNs and others
.SH SYNOPSIS
.SY openconnect
.OP \-\-config configfile
.OP \-b,\-\-background
.OP \-\-pid\-file pidfile
.OP \-c,\-\-certificate cert
.OP \-e,\-\-cert\-expire\-warning days
.OP \-k,\-\-sslkey key
.OP \-C,\-\-cookie cookie
.OP \-\-cookie\-on\-stdin
.OP \-\-compression MODE
.OP \-d,\-\-deflate
.OP \-D,\-\-no\-deflate
.OP \-\-force\-dpd interval
.OP \-\-force\-trojan interval
.OP \-F,\-\-form\-entry form:opt=value
.OP \-g,\-\-usergroup group
.OP \-h,\-\-help
.OP \-\-http\-auth methods
.OP \-\-external\-browser browser
.OP \-i,\-\-interface ifname
.OP \-l,\-\-syslog
.OP \-\-timestamp
.OP \-\-passtos
.OP \-U,\-\-setuid user
.OP \-\-csd\-user user
.OP \-m,\-\-mtu mtu
.OP \-\-base\-mtu mtu
.OP \-p,\-\-key\-password pass
.OP \-P,\-\-proxy proxyurl
.OP \-\-proxy\-auth methods
.OP \-\-no\-proxy
.OP \-\-libproxy
.OP \-\-key\-password\-from\-fsid
.OP \-q,\-\-quiet
.OP \-Q,\-\-queue\-len len
.OP \-s,\-\-script vpnc\-script
.OP \-S,\-\-script\-tun
.OP \-u,\-\-user name
.OP \-V,\-\-version
.OP \-v,\-\-verbose
.OP \-x,\-\-xmlconfig config
.OP \-\-authgroup group
.OP \-\-authenticate
.OP \-\-cookieonly
.OP \-\-printcookie
.OP \-\-cafile file
.OP \-\-disable\-ipv6
.OP \-\-dtls\-ciphers list
.OP \-\-dtls12\-ciphers list
.OP \-\-dtls\-local\-port port
.OP \-\-dump\-http\-traffic
.OP \-\-no\-system\-trust
.OP \-\-pfs
.OP \-\-no\-dtls
.OP \-\-no\-http\-keepalive
.OP \-\-no\-passwd
.OP \-\-no\-xmlpost
.OP \-\-non\-inter
.OP \-\-passwd\-on\-stdin
.OP \-\-protocol proto
.OP \-\-token\-mode mode
.OP \-\-token\-secret {secret\fR[\fI,counter\fR]|@\fIfile\fR}
.OP \-\-reconnect\-timeout seconds
.OP \-\-resolve host:ip
.OP \-\-sni host
.OP \-\-servercert sha1
.OP \-\-useragent string
.OP \-\-version\-string string
.OP \-\-local\-hostname string
.OP \-\-os string
.B [\-\-server] [https://]\fIhost\fB[:\fIport\fB][/\fIgroup\fB]
.YS

.SH DESCRIPTION
The program
.B openconnect
connects to VPN servers which use standard TLS/SSL, DTLS, and ESP
protocols for data transport.

It was originally written to support Cisco "AnyConnect" VPN servers,
and has since been extended with experimental support for Juniper
Network Connect
.RB ( \-\-protocol=nc ),
Junos/Ivanti Pulse VPN servers
.RB ( \-\-protocol=pulse ),
PAN GlobalProtect VPN servers
.RB ( \-\-protocol=gp ),
F5 Big-IP VPN servers
.RB ( \-\-protocol=f5 ),
Fortinet Fortigate VPN servers
.RB ( \-\-protocol=fortinet ),
and Array Networks SSL VPN servers
.RB ( \-\-protocol=array ).

The connection happens in two phases. First there is a simple HTTPS
connection over which the user authenticates somehow \- by using a
certificate, or password or SecurID, etc.  Having authenticated, the
user is rewarded with an authentication cookie which can be used to make the
real VPN connection.

The second phase uses that cookie to connect to a tunnel via HTTPS,
and data packets can be passed over the resulting connection. When
possible, a UDP tunnel is also configured: AnyConnect uses DTLS, while
Juniper and GlobalProtect use UDP-encapsulated ESP. The UDP tunnel
may be disabled with
.BR \-\-no\-dtls ,
but is preferred when correctly supported by the server and network
for performance reasons. (TCP performs poorly and unreliably over
TCP-based tunnels; see
.IR http://sites.inka.de/~W1011/devel/tcp-tcp.html .)

.SH OPTIONS
.TAG opt-config
.TP
.B \-\-config=CONFIGFILE
Read further options from
.I CONFIGFILE
before continuing to process options from the command line. The file
should contain long-format options as would be accepted on the command line,
but without the two leading \-\- dashes. Empty lines, or lines where the
first non-space character is a # character, are ignored.

Any option except the
.B config
option may be specified in the file.
.TAG opt-background
.TP
.B \-b,\-\-background
Continue in background after startup
.TAG opt-pid-file
.TP
.B \-\-pid\-file=PIDFILE
Save the pid to
.I PIDFILE
when backgrounding
.TAG opt-certificate
.TAG opt-mca-certificate
.TP
.B \-c,\-\-certificate=CERT [,\-\-mca-certificate=CERT]
Use SSL client certificate
.I CERT
which may be either a file name or, if OpenConnect has been built with an appropriate
version of GnuTLS, a PKCS#11 URL.

The
.B \-\-mca-certificate
option sets the secondary certificate for multi-certificate authentication (according
to Cisco's terminology, the SSL client certificate is called the "machine" certificate,
and the second certificate is called the "user" certificate).
.TAG opt-cert-expire-warning
.TP
.B \-e,\-\-cert\-expire\-warning=DAYS
Give a warning when SSL client certificate has
.I DAYS
left before expiry
.TAG opt-sslkey
.TAG opt-mca-key
.TP
.B \-k,\-\-sslkey=KEY [,\-\-mca\-key=KEY]
Use SSL private key
.I KEY
which may be either a file name or, if OpenConnect has been built with an appropriate
version of GnuTLS, a PKCS#11 URL.

The
.B \-\-mca\-key
option sets the private key for the secondary certificate (see
.BR \-\-mca\-certificate ).
.TAG opt-cookie
.TP
.B \-C,\-\-cookie=COOKIE
Use authentication cookie
.IR COOKIE .
.TAG opt-cookie-on-stdin
.TP
.B \-\-cookie\-on\-stdin
Read cookie from standard input.
.TAG opt-deflate
.TP
.B \-d,\-\-deflate
Enable all compression, including stateful modes. By default, only stateless
compression algorithms are enabled.
.TAG opt-no-deflate
.TP
.B \-D,\-\-no\-deflate
Disable all compression.
.TAG opt-compression
.TP
.B \-\-compression=MODE
Set compression mode, where
.I MODE
is one of
.IR "stateless" ,
.IR "none" ,
or
.IR "all" .

By default, only stateless compression algorithms which do not maintain state
from one packet to the next (and which can be used on UDP transports) are
enabled. By setting the mode to
.I "all"
stateful algorithms (currently only zlib deflate) can be enabled. Or all
compression can be disabled by setting the mode to
.IR "none" .
.TAG opt-force-dpd
.TP
.B \-\-force\-dpd=INTERVAL
Use
.I INTERVAL
as Dead Peer Detection interval (in seconds). This will cause the client to use
DPD at the specified interval even if the server hasn't requested it, or at a
different interval from the one requested by the server.

DPD mechanisms vary by protocol and by transport (TLS or DTLS/ESP), but are all
functionally similar: they enable either the VPN client or the VPN server to
transmit a signal to the peer, requesting an immediate reply which can be used
to confirm that the link between the two peers is still working.
.TAG opt-usergroup
.TP
.B \-g,\-\-usergroup=GROUP
Set the URL path of the initial HTTPS connection to the server.

With some protocols, this path may function as a login group or realm,
hence the naming of this option. For example, the following invocations
of OpenConnect are equivalent:
.nf
.B openconnect \-\-usergroup=loginPath vpn.server.com
.B openconnect https://vpn.server.com/loginPath
.fi

.TAG opt-form-entry
.TP
.B \-F,\-\-form\-entry=FORM:OPTION[=VALUE]
Provide authentication form input, where
.I FORM
and
.I OPTION
are the identifiers from the form and the specific input field, and
.I VALUE
is the string to be filled in automatically. For example, the standard username field
(also handled by the
.B \-\-user
option) could also be provided with this option thus:
.B \-\-form\-entry
.IR main:username=joebloggs .

If
.I VALUE
is not specified, this option will cause a hidden form field to be
treated as a standard text-input field.

This option should
.I not
be used to enter passwords.
.B \-\-passwd\-on\-stdin
should be used for that purpose. Not only will this option expose the password value
via the OpenConnect process's command line, but unlike
.B \-\-passwd\-on\-stdin
this option will not recognize the case of an incorrect password, and stop trying
to re-enter it repeatedly.
.TAG opt-help
.TP
.B \-h,\-\-help
Display help text
.TAG opt-http-auth
.TP
.B \-\-http\-auth=METHODS
Use only the specified methods for HTTP authentication to a server.  By default,
only
.IR Negotiate ,
.I NTLM
and
.I Digest
authentication are enabled.
.I Basic
authentication is also supported but because it is insecure it must be
explicitly enabled. The argument is a comma-separated list of methods
to be enabled. Note that the order does not matter: OpenConnect will use
.IR Negotiate ,
.IR NTLM ,
.I Digest
and
.I Basic
authentication in that order, if each is enabled, regardless of the order
<<<<<<< HEAD
specified in the
.I METHODS
string.
=======
specified in the METHODS string.
.TAG opt-external-browser
.TP
.B \-\-external\-browser=BROWSER
Set
.I BROWSER
as the executable used by OpenConnect to handle the authentication process with
gateways that support the
.B single-sign-on-external-browser
authentication method.
>>>>>>> 0d5c2df2
.TAG opt-interface
.TP
.B \-i,\-\-interface=IFNAME
Use
.I IFNAME
for tunnel interface
.TAG opt-syslog
.TP
.B \-l,\-\-syslog
After tunnel is brought up, use syslog for further progress messages
.TAG opt-timestamp
.TP
.B \-\-timestamp
Prepend a timestamp to each progress message
.TAG opt-passtos
.TP
.B \-\-passtos
Copy TOS / TCLASS of payload packet into DTLS and ESP packets. This is
not set by default because it may leak information about the payload
(for example, by differentiating voice/video traffic).
.TAG opt-setuid
.TP
.B \-U,\-\-setuid=USER
Drop privileges after connecting, to become user
.I USER
.TAG opt-csd-user
.TP
.B \-\-csd\-user=USER
Drop privileges during execution of trojan binary or script (CSD, TNCC, or HIP).
.TAG opt-csd-wrapper
.TP
.B \-\-csd\-wrapper=SCRIPT
Run
.I SCRIPT
instead of the trojan binary or script.
.TAG opt-force-trojan
.TP
.B \-\-force\-trojan=INTERVAL
Use
.I INTERVAL
as interval (in seconds) for repeat execution of Trojan binary or script, overriding default and/or
server-set interval.
.TAG opt-mtu
.TP
.B \-m,\-\-mtu=MTU
Request
.I MTU
from server as the MTU of the tunnel.
.TAG opt-base-mtu
.TP
.B \-\-base\-mtu=MTU
Indicate
.I MTU
as the path MTU between client and server on the unencrypted network. Newer
servers will automatically calculate the MTU to be used on the tunnel from
this value.
.TAG opt-key-password
.TAG opt-mca-key-password
.TP
.B \-p,\-\-key\-password=PASS [,\-\-mca\-key\-password=PASS]
Provide passphrase for certificate file, or SRK (System Root Key) PIN for TPM

.B \-\-mca\-key\-password
provides the passphrase for the secondary certificate (see
.BR \-\-mca\-certificate ).
.TAG opt-proxy
.TP
.B \-P,\-\-proxy=PROXYURL
Use HTTP or SOCKS proxy for connection. A username and password can be provided
in the given URL, and will be used for authentication. If authentication is
required but no credentials are given, GSSAPI and automatic NTLM authentication
using Samba's ntlm_auth helper tool may be attempted.
.TAG opt-proxy-auth
.TP
.B \-\-proxy\-auth=METHODS
Use only the specified methods for HTTP authentication to a proxy.  By default,
only Negotiate, NTLM and Digest authentication are enabled. Basic authentication
is also supported but because it is insecure it must be explicitly enabled. The
argument is a comma-separated list of methods to be enabled. Note that the order
does not matter: OpenConnect will use Negotiate, NTLM, Digest and Basic
authentication in that order, if each is enabled, regardless of the order
specified in the METHODS string.
.TAG opt-no-proxy
.TP
.B \-\-no\-proxy
Disable use of proxy
.TAG opt-libproxy
.TP
.B \-\-libproxy
Use libproxy to configure proxy automatically (when built with libproxy support)
.TAG opt-key-password-from-fsid
.TP
.B \-\-key\-password\-from\-fsid
Passphrase for certificate file is automatically generated from the
.I fsid
of the file system on which it is stored. The
.I fsid
is obtained from the
.BR statvfs (2)
or
.BR statfs (2)
system call, depending on the operating system. On a Linux or similar system
with GNU coreutils, the
.I fsid
used by this option should be equal to the output of the command:
.EX
stat \-\-file\-system \-\-printf=%i\e\en $CERTIFICATE
.EE
It is not the same as the 128\-bit UUID of the file system.
.TAG opt-quiet
.TP
.B \-q,\-\-quiet
Less output
.TAG opt-queue-len
.TP
.B \-Q,\-\-queue\-len=LEN
Set packet queue limit to
.I LEN
packets. The default is 32. A high value may allow better overall bandwidth
but at a cost of latency. If you run Voice over IP or other interactive
traffic over the VPN, you don't want those packets to be queued behind
thousands of other large packets which are part of a bulk transfer.

This option sets the maximum inbound and outbound packet queue sizes
in OpenConnect itself, which control how many packets will be sent and
received in a single batch, as well as affecting other buffering such
as the socket send buffer (SO_SNDBUF) for network connections and the
OS tunnel device.

Ultimately, the right size for a queue is "just enough packets that it
never quite gets empty before more are pushed to it". Any higher than
that is simply introducing bufferbloat and additional latency with no
benefit. With the default of 32, we are able to saturate a single
Gigabit Ethernet from modest hardware, which is more than enough for
most VPN users.

If OpenConnect is built with vhost-net support, it will only be used
if the queue length is set to 16 or more. This is because vhost-net
introduces a small amount of additional latency, but improves total
bandwidth quite considerably for those operating at high traffic
rates. Thus it makes sense to use it when the user has indicated a
preference for bandwidth over latency, by increasing the queue size.

.TAG opt-script
.TP
.B \-s,\-\-script=SCRIPT
Invoke
.I SCRIPT
to configure the network after connection. Without this, routing and name
service are unlikely to work correctly. The script is expected to be
compatible with the
.B vpnc\-script
which is shipped with the "vpnc" VPN client. See
.I https://www.infradead.org/openconnect/vpnc-script.html
for more information. This version of OpenConnect is configured to
use \fB@DEFAULT_VPNCSCRIPT@\fR by default.

On Windows, a relative directory for the default script will be handled as
starting from the directory that the openconnect executable is running from,
rather than the current directory. The script will be invoked with the
command-based script host \fBcscript.exe\fR.
.TAG opt-script-tun
.TP
.B \-S,\-\-script\-tun
Pass traffic to 'script' program over a UNIX socket, instead of to a kernel
tun/tap device. This allows the VPN IP traffic to be handled entirely in
userspace, for example by a program which uses lwIP to provide SOCKS access
into the VPN.
.TAG opt-server
.TP
.B \-\-server=[https://]\fIHOST\fB[:\fIPORT\fB][/\fIPATH\fB]
Define the VPN server as a simple
.I HOST
or as an URL containing the
. I HOST
and optionally the
.I PORT
number and the
.IR PATH ;
with some protocols, the path may function as a login group or realm,
and it may equivalently be specified with
.BR \-\-usergroup .

As an alternative, define the VPN server as non-option command line argument.
.TAG opt-user
.TP
.B \-u,\-\-user=NAME
Set login username to
.I NAME
.TAG opt-version
.TP
.B \-V,\-\-version
Report version number
.TAG opt-verbose
.TP
.B \-v,\-\-verbose
More output (may be specified multiple times for additional output)
.TAG opt-xmlconfig
.TP
.B \-x,\-\-xmlconfig=CONFIG
XML config file
.TAG opt-authgroup
.TP
.B \-\-authgroup=GROUP
Select GROUP from authentication dropdown or list entry.

Many VPNs require a selection from a dropdown or list during the
authentication process. This selection may be known as
.BR authgroup
(on Cisco VPNs),
.BR realm
(Juniper, Pulse, Fortinet),
.BR domain
(F5), and
.BR gateway
(GlobalProtect).
This option attempts to automatically fill the appropriate
protocol-specific field with the desired value.
.TAG opt-authenticate
.TP
.B \-\-authenticate
Authenticate to the VPN, output the information needed to make the connection in
a form which can be used to set shell environment variables, and then exit.

When invoked with this option, OpenConnect will not actually create the VPN connection
or configure a tunnel interface, but if successful will print something like the
following to stdout:
.nf
.B COOKIE='3311180634@13561856@1339425499@B315A0E29D16C6FD92EE...'
.B HOST='10.0.0.1'
.B CONNECT_URL='https://vpnserver.example.com'
.B FINGERPRINT='469bb424ec8835944d30bc77c77e8fc1d8e23a42'
.B RESOLVE='vpnserver.example.com:10.0.0.1'
.fi
Thus, you can invoke openconnect as a non-privileged user
.I (with access to the user's PKCS#11 tokens, etc.)
for authentication, and then invoke openconnect separately to make the actual
connection as root:
.nf
.B eval `openconnect --authenticate https://vpnserver.example.com`;
.B [ -n \fR["$COOKIE"\fR] ] && echo \fR["$COOKIE"\fR] |
.B \ \ sudo openconnect --cookie-on-stdin $CONNECT_URL --servercert $FINGERPRINT --resolve $RESOLVE
.fi

Earlier versions of OpenConnect produced only the
.B HOST
variable (containing the numeric server address), and not the
.B CONNECT_URL
or
.B RESOLVE
variables. Subsequently, we discovered that servers behind proxies may not respond
correctly unless the correct DNS name is present in the connection phase, and we
added support for VPN protocols where the server URL's
.I path
component may be significant in the connection phase, prompting the addition of
.B CONNECT_URL
and
.BR RESOLVE ,
and the recommendation to use them as described above.
If you are not certain that you are invoking a newer version of OpenConnect which outputs
these variables, use the following command-line (compatible with most Bourne shell derivatives)
which will work with either a newer or older version:
.nf
.B sudo openconnect --cookie-on-stdin ${CONNECT_URL:-$HOST} --servercert $FINGERPRINT ${RESOLVE:+--resolve=$RESOLVE}
.fi
.TAG opt-cookieonly
.TP
.B \-\-cookieonly
Fetch and print cookie only; don't connect (this is essentially a subset of
.BR \-\-authenticate ).
.TAG opt-printcookie
.TP
.B \-\-printcookie
Print cookie to stdout before connecting (see
.B \-\-authenticate
for the meaning of this cookie)
.TAG opt-cafile
.TP
.B \-\-cafile=FILE
Additional CA file for server verification. By default, this simply
causes OpenConnect to trust additional root CA certificate(s) in
addition to those trusted by the system. Use
.B \-\-no\-system\-trust
to prevent OpenConnect from trusting the system default certificate
authorities.
.TAG opt-no-system-trust
.TP
.B \-\-no\-system\-trust
Do not trust the system default certificate authorities. If this option is
given, only certificate authorities given with the
.B \-\-cafile
option, if any, will be trusted automatically.
.TAG opt-disable-ipv
.TP
.B \-\-disable\-ipv6
Do not advertise IPv6 capability to server
.TAG opt-dtls-ciphers
.TP
.B \-\-dtls\-ciphers=LIST
Set OpenSSL ciphers to support for DTLS
.TAG opt-dtls
.TP
.B \-\-dtls12\-ciphers=LIST
Set OpenSSL ciphers for Cisco's DTLS v1.2
.TAG opt-dtls-local-port
.TP
.B \-\-dtls\-local\-port=PORT
Use
.I PORT
as the local port for DTLS and UDP datagrams
.TAG opt-dump-http-traffic
.TP
.B \-\-dump\-http\-traffic
Enable verbose output of all HTTP requests and the bodies of all responses
received from the server.

.TAG opt-pfs
.TP
.B \-\-pfs
Enforces Perfect Forward Secrecy (PFS). That ensures that if the server's
long-term key is compromised, any session keys established before the compromise
will be unaffected. If this option is provided and the server does not support PFS
in the TLS channel the connection will fail.

PFS is available in Cisco ASA releases 9.1(2) and higher; a suitable cipher
suite may need to be manually enabled by the administrator using the
.B ssl encryption
setting.

.TAG opt-no-dtls
.TP
.B \-\-no\-dtls
Disable DTLS and ESP
.TAG opt-no-http-keepalive
.TP
.B \-\-no\-http\-keepalive
Version 8.2.2.5 of the Cisco ASA software has a bug where it will forget
the client's SSL certificate when HTTP connections are being re\-used for
multiple requests. So far, this has only been seen on the initial connection,
where the server gives an HTTP/1.0 redirect response with an explicit
.B Connection: Keep\-Alive
directive. OpenConnect as of v2.22 has an unconditional workaround for this,
which is never to obey that directive after an HTTP/1.0 response.

However, Cisco's support team has failed to give any competent
response to the bug report and we don't know under what other
circumstances their bug might manifest itself. So this option exists
to disable ALL re\-use of HTTP sessions and cause a new connection to be
made for each request. If your server seems not to be recognizing your
certificate, try this option. If it makes a difference, please report
this information to the
.B openconnect\-devel@lists.infradead.org
mailing list.
.TAG opt-no-passwd
.TP
.B \-\-no\-passwd
Never attempt password (or SecurID) authentication.
.TAG opt-no-external-auth
.TP
.B \-\-no\-external\-auth
Prevent OpenConnect from advertising to the server that it supports
any kind of authentication mode that requires an external browser.

Some servers will force the client to use such an authentication mode
if the client advertises it, but fallback to a more "scriptable"
authentication mode if the client doesn't appear to support it.
.TAG opt-no-xmlpost
.TP
.B \-\-no\-xmlpost
Do not attempt to post an XML authentication/configuration request to the
server; use the old style GET method which was used by older clients and
servers instead.

This option is a temporary safety net, to work around potential
compatibility issues with the code which falls back to the old method
automatically. It causes OpenConnect to behave more like older
versions (4.08 and below) did. If you find that you need to use this
option, then you have found a bug in OpenConnect. Please see
https://www.infradead.org/openconnect/mail.html and report this to the
developers.
.TAG opt-allow-insecure-crypto
.TP
.B \-\-allow\-insecure\-crypto
The ancient, broken 3DES and RC4 ciphers are insecure; we explicitly
disable them by default. However, some still-in-use VPN servers can't do
any better.

This option enables use of these insecure ciphers, as well as the use
of SHA1 for server certificate validation.
.TAG opt-non-inter
.TP
.B \-\-non\-inter
Do not expect user input; exit if it is required.
.TAG opt-passwd-on-stdin
.TP
.B \-\-passwd\-on\-stdin
Read password from standard input
.TAG opt-protocol
.TP
.B \-\-protocol=PROTO
Select VPN protocol
.I PROTO
to be used for the connection. Supported protocols are
.I anyconnect
for Cisco AnyConnect (the default),
.I nc
for experimental support for Juniper Network Connect (also supported
by most Junos/Ivanti Pulse servers),
.I pulse
for experimental support for Junos/Ivanti Pulse,
.I gp
for experimental support for PAN GlobalProtect,
.I f5
for experimental support for F5 Big-IP,
.I fortinet
for experimental support for Fortinet Fortigate, and
.I array
for experimental support for Array Networks SSL VPN.

See
.I https://www.infradead.org/openconnect/protocols.html
for details on features and deficiencies of the individual
protocols.

OpenConnect does not yet support all of the authentication options used
by Pulse, nor does it support Host Checker/TNCC with Pulse. If your
Junos/Ivanti Pulse VPN is not yet supported with
.BR \-\-protocol=pulse ,
then
.B \-\-protocol=nc
may be a useful fallback option.
.TAG opt-token-mode
.TP
.B \-\-token\-mode=MODE
Enable one-time password generation using the
.I MODE
algorithm.
.B \-\-token\-mode=rsa
will call libstoken to generate an RSA SecurID tokencode,
.B \-\-token\-mode=totp
will generate an RFC 6238 time-based password, and
.B \-\-token\-mode=hotp
will generate an RFC 4226 HMAC-based password. Yubikey
tokens which generate OATH codes in hardware are supported with
.BR \-\-token\-mode=yubioath .
.B \-\-token\-mode=oidc
will use the provided OpenIDConnect token as an RFC 6750 bearer token.
.TAG opt-token-secret
.TP
.B \-\-token\-secret={ SECRET[,COUNTER] | @FILENAME }
The secret to use when generating one-time passwords/verification codes.
Base 32-encoded TOTP/HOTP secrets can be used by specifying "base32:" at the
beginning of the secret, and for HOTP secrets the token counter can be
specified following a comma.

RSA SecurID secrets can be specified as an Android/iPhone URI or a raw numeric
CTF string (with or without dashes).

For Yubikey OATH the token secret specifies the name of the credential to be
used. If not provided, the first OATH credential found on the device will be
used.

For OIDC the secret is the bearer token to be used.

.IR FILENAME ,
if specified, can contain any of the above strings.  Or, it can contain a
SecurID XML (SDTID) seed.

If this option is omitted, and \-\-token\-mode is
"rsa", libstoken will try to use the software token seed saved in
.B ~/.stokenrc
by the "stoken import" command.
.TAG opt-reconnect-timeout
.TP
.B \-\-reconnect\-timeout=SECONDS
After disconnection or Dead Peer Detection, keep trying to reconnect for
.IR SECONDS .
The default is 300 seconds, which means that
openconnect can recover a VPN connection after a temporary network outage
lasting up to 300 seconds.
.TAG opt-resolve
.TP
.B \-\-resolve=HOST:IP
Automatically resolve the hostname
.IR HOST
to
.IR IP
instead of using the normal resolver to look it up.
.TAG opt-servercert
.TP
.B \-\-sni=HOST
When creating new TLS connections, always present the hostname
.IR HOST
as the SNI (Server Name Indication) in place of the correct hostname,
which will still be sent in the HTTP 'Host:' header, and expect the
peer's certificate to match the SNI rather than the correct hostname.
This may be useful for Domain Fronting, by which some filtered or
censored Internet connections can be bypassed.

Note that sending different values for the SNI and 'Host:' header
violates HTTP standards and is prevented by many cloud hosting providers.
.TP
.B \-\-servercert=HASH
Accept server's SSL certificate only if it matches the provided fingerprint.
This option implies
.BR \-\-no\-system\-trust ,
and may be specified multiple times in order to accept multiple possible
fingerprints.

The allowed fingerprint types are
.IR SHA1 ,
.IR SHA256 ,
and
.IR PIN-SHA256 .
They are distinguished by the 'sha1:', 'sha256:' and 'pin-sha256:' prefixes to the
encoded hash. The first two are custom identifiers providing hex
encoding of the peer's public key, while 'pin-sha256:' is the RFC7469 key
PIN, which utilizes base64 encoding. To ease certain
testing use-cases, a partial match of the hash will also
be accepted, if it is at least 4 characters past the prefix.
.TAG opt-useragent
.TP
.B \-\-useragent=STRING
Use
.I STRING
as 'User\-Agent:' field value in HTTP header.

Some VPN servers may require specific values matching those sent by proprietary VPN
clients in order to successfully authenticate or connect. For example, when connecting
to a Cisco VPN server,
\-\-useragent 'AnyConnect Windows 4.10.06079' or
\-\-useragent 'Cisco AnyConnect VPN Agent for Windows 2.2.0133',
or when connecting to a Pulse server,
\-\-useragent 'Pulse-Secure/9.1.11.6725'.
.TAG opt-version-string
.TP
.B \-\-version\-string=STRING
Use
.I STRING
as the software version reported to the head end.
(e.g. \-\-version\-string '2.2.0133')
.TAG opt-local-hostname
.TP
.B \-\-local\-hostname=STRING
Use
.I STRING
as 'X\-CSTP\-Hostname:' field value in HTTP header. For example \-\-local\-hostname 'mypc',
will advertise the value 'mypc' as the suggested hostname to point to the provided IP address.
.TAG opt-os
.TP
.B \-\-os=STRING
OS type to report to gateway.  Recognized values are:
.BR linux ,
.BR linux\-64 ,
.BR win ,
.BR mac\-intel ,
.BR android ,
.BR apple\-ios .
Reporting a different OS type may affect the dynamic access policy (DAP)
applied to the VPN session.  If the gateway requires CSD, it will also cause
the corresponding CSD trojan binary to be downloaded, so you may need to use
.B \-\-csd\-wrapper
if this code is not executable on the local machine.
.SH SIGNALS
In the data phase of the connection, the following signals are handled:
.TAG sig-SIGINT
.TAG sig-SIGTERM
.TP
.B SIGINT / SIGTERM
performs a clean shutdown by logging the session off, disconnecting from the
gateway, and running the vpnc\-script to restore the network configuration.
.TAG sig-SIGHUP
.TP
.B SIGHUP
disconnects from the gateway and runs the vpnc\-script, but does not log the
session off; this allows for reconnection later using
.BR \-\-cookie .
.TAG sig-SIGUSR1
.TP
.B SIGUSR1
writes progress message with detailed connection information and statistics.
.TAG sig-SIGUSR2
.TP
.B SIGUSR2
forces an immediate disconnection and reconnection; this can be used to
quickly recover from LAN IP address changes.
.SH LIMITATIONS
See
.B https://www.infradead.org/openconnect/contribute.html
for various features that we wish OpenConnect had, and
.B https://www.infradead.org/openconnect/protocols.html
for information on the quirks and limitations of the individual VPN
protocols.
.SH SEE ALSO
.BR ocserv (8)

.SH AUTHORS
David Woodhouse <dwmw2@infradead.org><|MERGE_RESOLUTION|>--- conflicted
+++ resolved
@@ -286,12 +286,9 @@
 and
 .I Basic
 authentication in that order, if each is enabled, regardless of the order
-<<<<<<< HEAD
 specified in the
 .I METHODS
 string.
-=======
-specified in the METHODS string.
 .TAG opt-external-browser
 .TP
 .B \-\-external\-browser=BROWSER
@@ -301,7 +298,6 @@
 gateways that support the
 .B single-sign-on-external-browser
 authentication method.
->>>>>>> 0d5c2df2
 .TAG opt-interface
 .TP
 .B \-i,\-\-interface=IFNAME
