--- conflicted
+++ resolved
@@ -734,11 +734,7 @@
 	buf_free(reqbuf);
 
 	vpninfo->partial_rec_size = 0;
-<<<<<<< HEAD
-	free(vpninfo->cstp_pkt);
-=======
 	free_pkt(vpninfo, vpninfo->cstp_pkt);
->>>>>>> b732ffff
 	vpninfo->cstp_pkt = NULL;
 
 	return ret;
