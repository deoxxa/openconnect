--- conflicted
+++ resolved
@@ -2825,7 +2825,6 @@
 	gnutls_deinit(sess);
 }
 
-<<<<<<< HEAD
 static int generate_strap_key(gnutls_privkey_t *key, char **pubkey)
 {
 	int bits, pk, err;
@@ -3075,7 +3074,7 @@
 	return 0;
 }
 #endif /* HAVE_HPKE_SUPPORT */
-=======
+
 /**
   * multiple-client certificate authentication
   */
@@ -3156,7 +3155,7 @@
 	switch (pk) {
 	default:
 		vpn_progress(vpninfo, PRG_INFO,
-			     _("Certificate maybe multiple certificate authentication incompatible.\n"));
+			     _("Certificate may be multiple certificate authentication incompatible.\n"));
 		break;
 	case GNUTLS_PK_RSA:
 #if GNUTLS_VERSION_NUMBER >= 0x030600
@@ -3421,5 +3420,4 @@
 
 done:
 	return ret;
-}
->>>>>>> cac43d46
+}