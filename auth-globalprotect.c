/*
 * OpenConnect (SSL + DTLS) VPN client
 *
 * Author: Dan Lenski <dlenski@gmail.com>
 *
 * This program is free software; you can redistribute it and/or
 * modify it under the terms of the GNU Lesser General Public License
 * version 2.1, as published by the Free Software Foundation.
 *
 * This program is distributed in the hope that it will be useful, but
 * WITHOUT ANY WARRANTY; without even the implied warranty of
 * MERCHANTABILITY or FITNESS FOR A PARTICULAR PURPOSE.  See the GNU
 * Lesser General Public License for more details.
 */

#include <config.h>

#include <errno.h>

#include <libxml/parser.h>
#include <libxml/tree.h>

#include "openconnect-internal.h"

void gpst_common_headers(struct openconnect_info *vpninfo, struct oc_text_buf *buf)
{
	http_common_headers(vpninfo, buf);
}

/* our "auth form" always has a username and password or challenge */
static struct oc_auth_form *auth_form(struct openconnect_info *vpninfo, char *prompt, char *auth_id)
{
<<<<<<< HEAD
	static struct oc_form_opt password = {.type=OC_FORM_OPT_PASSWORD, .name=(char *)"password", .label=(char *)"Password: ", .flags=OC_FORM_OPT_FILL_PASSWORD};
	static struct oc_form_opt username = {.next=&password, .type=OC_FORM_OPT_TEXT, .name=(char *)"username", .label=(char *)"Username: ", .flags=OC_FORM_OPT_FILL_USERNAME};
	static struct oc_auth_form form = {.opts=&username, .message=(char *)"Please enter your username and password." };

	if (vpninfo->token_mode!=OC_TOKEN_MODE_NONE)
		password.type = OC_FORM_OPT_TOKEN;

	return &form;
=======
	static struct oc_auth_form *form;
	static struct oc_form_opt *opt, *opt2;

	form = calloc(1, sizeof(*form));

	if (!form)
		return NULL;
	if (prompt) form->message = strdup(prompt);
	if (auth_id) form->auth_id = strdup(auth_id);

	opt = form->opts = calloc(1, sizeof(*opt));
	if (!opt)
		return NULL;
	opt->name=strdup("user");
	opt->label=strdup(_("Username: "));
	opt->type = OC_FORM_OPT_TEXT;
	opt->flags = OC_FORM_OPT_FILL_USERNAME;

	opt2 = opt->next = calloc(1, sizeof(*opt));
	if (!opt2)
		return NULL;
	opt2->name = strdup("passwd");
	opt2->label = auth_id ? strdup(_("Challenge: ")) : strdup(_("Password: "));
	opt2->type = vpninfo->token_mode!=OC_TOKEN_MODE_NONE ? OC_FORM_OPT_TOKEN : OC_FORM_OPT_PASSWORD;
	opt2->flags = OC_FORM_OPT_FILL_PASSWORD;

	form->opts = opt;
	return form;
>>>>>>> 36dc5551
}

/* Return value:
 *  < 0, on error
 *  = 0, on success; *form is populated
 */
struct gp_login_arg { const char *opt; int save:1; int show:1; int warn_missing:1; int err_missing:1; const char *check; };
static const struct gp_login_arg gp_login_args[] = {
    [1] = { .opt="authcookie", .save=1, .err_missing=1 },
    [3] = { .opt="portal", .save=1, .warn_missing=1 },
    [4] = { .opt="user", .save=1, .err_missing=1 },
    [5] = { .opt="authentication source", .show=1 },
    [7] = { .opt="domain", .save=1, .warn_missing=1 },
    [12] = { .opt="connection-type", .err_missing=1, .check="tunnel" },
    [14] = { .opt="clientVer", .err_missing=1, .check="4100" },
    [15] = { .opt="preferred-ip", .save=1 },
};
const int gp_login_nargs = (sizeof(gp_login_args)/sizeof(*gp_login_args));

static int parse_login_xml(struct openconnect_info *vpninfo, xmlNode *xml_node)
{
	struct oc_text_buf *cookie = buf_alloc();
	const char *value = NULL;
	const struct gp_login_arg *arg;

	if (!xmlnode_is_named(xml_node, "jnlp"))
		goto err_out;

	xml_node = xml_node->children;
	if (!xmlnode_is_named(xml_node, "application-desc"))
		goto err_out;

	xml_node = xml_node->children;
	for (arg=gp_login_args; xml_node && arg<gp_login_args+gp_login_nargs; xml_node=xml_node->next, arg++) {
		if (!xmlnode_is_named(xml_node, "argument"))
			goto err_out;

		if (!arg->opt)
			continue;

		value = (const char *)xmlNodeGetContent(xml_node);
		if (value && (!strlen(value) || !strcmp(value, "(null)"))) {
			free((void *)value);
			value = NULL;
		}

		if (arg->check && (value==NULL || strcmp(value, arg->check))) {
			vpn_progress(vpninfo, arg->err_missing ? PRG_ERR : PRG_DEBUG,
						 _("GlobalProtect login returned %s=%s (expected %s)\n"), arg->opt, value, arg->check);
			if (arg->err_missing) goto err_out;
		} else if ((arg->err_missing || arg->warn_missing) && value==NULL) {
			vpn_progress(vpninfo, arg->err_missing ? PRG_ERR : PRG_DEBUG,
						 _("GlobalProtect login returned empty %s\n"), arg->opt);
			if (arg->err_missing) goto err_out;
		} else if (value && arg->show) {
			vpn_progress(vpninfo, PRG_INFO,
						 _("GlobalProtect login returned %s=%s\n"), arg->opt, value);
		}

		if (value && arg->save)
			append_opt(cookie, arg->opt, value);
		free((void *)value);
	}

	vpninfo->cookie = strdup(cookie->data);
	buf_free(cookie);
	return 0;

err_out:
	free((void *)value);
	buf_free(cookie);
	return -EINVAL;
}

int gpst_obtain_cookie(struct openconnect_info *vpninfo)
{
	int result;

	struct oc_auth_form *form = NULL;
	struct oc_text_buf *request_body = buf_alloc();
	const char *request_body_type = "application/x-www-form-urlencoded";
	const char *method = "POST";
	char *xml_buf=NULL, *orig_path, *orig_ua;
	char *prompt=_("Please enter your username and password"), *auth_id=NULL;

#ifdef HAVE_LIBSTOKEN
	/* Step 1: Unlock software token (if applicable) */
	if (vpninfo->token_mode == OC_TOKEN_MODE_STOKEN) {
		result = prepare_stoken(vpninfo);
		if (result)
			goto out;
	}
#endif

	form = auth_form(vpninfo, prompt, auth_id);
	if (!form)
		return -ENOMEM;

    /* Ask the user to fill in the auth form; repeat as necessary */
	for (;;) {

		/* process auth form (username and password or challenge) */
		result = process_auth_form(vpninfo, form);
		if (result)
			goto out;

		/* generate token code if specified */
		result = do_gen_tokencode(vpninfo, form);
		if (result) {
			vpn_progress(vpninfo, PRG_ERR, _("Failed to generate OTP tokencode; disabling token\n"));
			vpninfo->token_bypassed = 1;
			goto out;
		}

		/* submit login request */
		buf_truncate(request_body);
		buf_append(request_body, "jnlpReady=jnlpReady&ok=Login&direct=yes&clientVer=4100&prot=https:");
		append_opt(request_body, "server", vpninfo->hostname);
		append_opt(request_body, "computer", vpninfo->localname);
<<<<<<< HEAD
=======
		append_opt(request_body, "inputStr", form->auth_id);
>>>>>>> 36dc5551
		append_form_opts(vpninfo, form, request_body);

		orig_path = vpninfo->urlpath;
		orig_ua = vpninfo->useragent;
		vpninfo->useragent = (char *)"PAN GlobalProtect";
		vpninfo->urlpath = strdup("ssl-vpn/login.esp");
		result = do_https_request(vpninfo, method, request_body_type, request_body,
					  &xml_buf, 0);
		free(vpninfo->urlpath);
		vpninfo->urlpath = orig_path;
		vpninfo->useragent = orig_ua;

		/* Result could be either a JavaScript challenge or XML */
		result = gpst_xml_or_error(vpninfo, result, xml_buf, parse_login_xml, &prompt, &auth_id);
		if (result == -EAGAIN) {
			free_auth_form(form);
			form = auth_form(vpninfo, prompt, auth_id);
			if (!form)
				return -ENOMEM;
			continue;
		} else if (result == -512)
			continue;
		else
			break;
	}

out:
	free_auth_form(form);
	buf_free(request_body);
	free(xml_buf);
	return result;
}

int gpst_bye(struct openconnect_info *vpninfo, const char *reason)
{
	char *orig_path, *orig_ua;
	int result;
	struct oc_text_buf *request_body = buf_alloc();
	const char *request_body_type = "application/x-www-form-urlencoded";
	const char *method = "POST";
	char *xml_buf=NULL;

	/* submit logout request */
	append_opt(request_body, "computer", vpninfo->localname);
	buf_append(request_body, "&%s", vpninfo->cookie);

	/* We need to close and reopen the HTTPS connection (to kill
	 * the tunnel session) and submit a new HTTPS request to
	 * logout.
	 */
	orig_path = vpninfo->urlpath;
	orig_ua = vpninfo->useragent;
	vpninfo->useragent = (char *)"PAN GlobalProtect";
	vpninfo->urlpath = strdup("ssl-vpn/logout.esp");
	openconnect_close_https(vpninfo, 0);
	result = do_https_request(vpninfo, method, request_body_type, request_body,
				  &xml_buf, 0);
	free(vpninfo->urlpath);
	vpninfo->urlpath = orig_path;
	vpninfo->useragent = orig_ua;

	/* logout.esp returns HTTP status 200 and <response status="success"> when
	 * successful, and all manner of malformed junk when unsuccessful.
	 */
	result = gpst_xml_or_error(vpninfo, result, xml_buf, NULL, NULL, NULL);
	if (result < 0)
		vpn_progress(vpninfo, PRG_ERR, _("Logout failed.\n"));
	else
		vpn_progress(vpninfo, PRG_INFO, _("Logout successful\n"));

	buf_free(request_body);
	free(xml_buf);
	return result;
}<|MERGE_RESOLUTION|>--- conflicted
+++ resolved
@@ -30,16 +30,6 @@
 /* our "auth form" always has a username and password or challenge */
 static struct oc_auth_form *auth_form(struct openconnect_info *vpninfo, char *prompt, char *auth_id)
 {
-<<<<<<< HEAD
-	static struct oc_form_opt password = {.type=OC_FORM_OPT_PASSWORD, .name=(char *)"password", .label=(char *)"Password: ", .flags=OC_FORM_OPT_FILL_PASSWORD};
-	static struct oc_form_opt username = {.next=&password, .type=OC_FORM_OPT_TEXT, .name=(char *)"username", .label=(char *)"Username: ", .flags=OC_FORM_OPT_FILL_USERNAME};
-	static struct oc_auth_form form = {.opts=&username, .message=(char *)"Please enter your username and password." };
-
-	if (vpninfo->token_mode!=OC_TOKEN_MODE_NONE)
-		password.type = OC_FORM_OPT_TOKEN;
-
-	return &form;
-=======
 	static struct oc_auth_form *form;
 	static struct oc_form_opt *opt, *opt2;
 
@@ -68,7 +58,6 @@
 
 	form->opts = opt;
 	return form;
->>>>>>> 36dc5551
 }
 
 /* Return value:
@@ -188,10 +177,7 @@
 		buf_append(request_body, "jnlpReady=jnlpReady&ok=Login&direct=yes&clientVer=4100&prot=https:");
 		append_opt(request_body, "server", vpninfo->hostname);
 		append_opt(request_body, "computer", vpninfo->localname);
-<<<<<<< HEAD
-=======
 		append_opt(request_body, "inputStr", form->auth_id);
->>>>>>> 36dc5551
 		append_form_opts(vpninfo, form, request_body);
 
 		orig_path = vpninfo->urlpath;
