--- conflicted
+++ resolved
@@ -32,15 +32,11 @@
 lib_srcs_juniper = oncp.c lzo.c auth-juniper.c
 lib_srcs_nx = nx.c
 lib_srcs_pulse = pulse.c
-<<<<<<< HEAD
 lib_srcs_nullppp = nullppp.c
 lib_srcs_f5 = f5.c
 lib_srcs_ppp = ppp.c ppp.h
 lib_srcs_fortinet = fortinet.c
-lib_srcs_globalprotect = gpst.c auth-globalprotect.c
-=======
 lib_srcs_globalprotect = gpst.c win32-ipicmp.h auth-globalprotect.c
->>>>>>> 46ec47e5
 lib_srcs_oath = oath.c
 lib_srcs_oidc = oidc.c
 
