/*
 * OpenConnect (SSL + DTLS) VPN client
 *
 * Copyright © 2008-2015 Intel Corporation.
 * Copyright © 2008 Nick Andrew <nick@nick-andrew.net>
 * Copyright © 2013 John Morrissey <jwm@horde.net>
 *
 * Author: David Woodhouse <dwmw2@infradead.org>
 *
 * This program is free software; you can redistribute it and/or
 * modify it under the terms of the GNU Lesser General Public License
 * version 2.1, as published by the Free Software Foundation.
 *
 * This program is distributed in the hope that it will be useful, but
 * WITHOUT ANY WARRANTY; without even the implied warranty of
 * MERCHANTABILITY or FITNESS FOR A PARTICULAR PURPOSE.  See the GNU
 * Lesser General Public License for more details.
 */

#ifndef __OPENCONNECT_INTERNAL_H__
#define __OPENCONNECT_INTERNAL_H__

#define __OPENCONNECT_PRIVATE__

/*
 * We need to include <winsock2.h> or <winsock.h> before openconnect.h.
 * Indeed openconnect.h is specifically intended not to be self-sufficient,
 * so that end-users can choose between <winsock.h> and <winsock2.h>.
 */
#ifdef _WIN32
#include <winsock2.h>
#endif

#include "openconnect.h"

#include "json.h"

#if defined(OPENCONNECT_OPENSSL)
#include <openssl/ssl.h>
#include <openssl/err.h>
/* Ick */
#if OPENSSL_VERSION_NUMBER >= 0x00909000L
#define method_const const
#else
#define method_const
#endif
#endif

#if defined(OPENCONNECT_GNUTLS)
#include <gnutls/gnutls.h>
#include <gnutls/abstract.h>
#include <gnutls/x509.h>
#include <gnutls/crypto.h>
#endif

#ifdef HAVE_ICONV
#include <langinfo.h>
#include <iconv.h>
#endif

#ifdef LIBPROXY_HDR
#include LIBPROXY_HDR
#endif

#ifdef HAVE_LIBSTOKEN
#include <stoken.h>
#endif

#ifdef HAVE_GSSAPI
#include GSSAPI_HDR
#endif

#ifdef HAVE_LIBPSKC
#include <pskc/pskc.h>
#endif

#ifdef HAVE_LIBP11
#include <libp11.h>
#endif

#ifdef HAVE_EPOLL
#include <sys/epoll.h>
#endif

#ifdef ENABLE_NLS
#include <libintl.h>
#define _(s) dgettext("openconnect", s)
#else
#define _(s) ((char *)(s))
#endif
#define N_(s) s

#include <libxml/tree.h>
#include <zlib.h>

#ifdef _WIN32
#ifndef _Out_cap_c_
#define _Out_cap_c_(sz)
#endif
#ifndef _Ret_bytecount_
#define _Ret_bytecount_(sz)
#endif
#ifndef _Post_maybenull_
#define _Post_maybenull_
#endif
#include "wintun.h"

#include <ws2tcpip.h>
#ifndef SECURITY_WIN32
#define SECURITY_WIN32 1
#endif
#include <security.h>
#else
#include <sys/socket.h>
#include <sys/select.h>
#include <netdb.h>
#include <netinet/in.h>
#include <arpa/inet.h>
#include <fcntl.h>
#endif

#include <unistd.h>
#include <sys/time.h>
#include <sys/types.h>

#include <stdint.h>
#include <string.h>
#include <errno.h>

#ifdef HAVE_POSIX_SPAWN
#ifdef __APPLE__
#include <crt_externs.h>
#define environ (*_NSGetEnviron())
#endif
#include <spawn.h>
#endif

/* Equivalent of "/dev/null" on Windows.
 * See https://stackoverflow.com/a/44163934
 */
#ifdef _WIN32
#define DEVNULL "NUL:"
#else
#define DEVNULL "/dev/null"
#endif

#define SHA512_SIZE 64
#define SHA384_SIZE 48
#define SHA256_SIZE 32
#define SHA1_SIZE 20
#define MD5_SIZE 16

/* FreeBSD provides this in <sys/param.h>  */
#ifndef MAX
#define MAX(x,y) (((x)>(y))?(x):(y))
#endif
#ifndef MIN
#define MIN(x,y) (((x)<(y))?(x):(y))
#endif

/* At least MinGW headers seem not to provide IPPROTO_IPIP */
#ifndef IPPROTO_IPIP
#define IPPROTO_IPIP 0x04
#endif

#ifdef HAVE_VHOST
#include <linux/virtio_net.h>
#include <linux/vhost.h>

struct oc_vring {
	struct vring_desc *desc;
	struct vring_avail *avail;
	struct vring_used *used;
	uint16_t seen_used;
};

#endif

#define ARRAY_SIZE(x) (sizeof(x) / sizeof((x)[0]))


/****************************************************************************/

struct pkt {
	int alloc_len;
	int len;
	struct pkt *next;
	union {
		struct {
			uint32_t spi;
			uint32_t seq;
			unsigned char iv[16];
		} esp;
		struct {
			unsigned char pad[2];
			unsigned char rec[2];
			unsigned char kmp[20];
		} oncp;
		struct {
			unsigned char pad[16];
			unsigned char hdr[8];
		} cstp;
		struct {
			unsigned char pad[8];
			unsigned char hdr[16];
		} gpst;
		struct {
			unsigned char pad[8];
			uint32_t vendor;
			uint32_t type;
			uint32_t len;
			uint32_t ident;
		} pulse;
		struct {
			uint32_t hlen; /* variable-length */
			uint16_t proto;
			unsigned char hdr[18];
		} ppp;
<<<<<<< HEAD
#ifdef HAVE_VHOST
		struct {
			unsigned char pad[12];
			struct virtio_net_hdr_mrg_rxbuf h;
		} virtio;
#endif
=======
		struct {
			unsigned char pad[16];
			unsigned char hdr[8];
		} cpsnx;
>>>>>>> 30d10be4
	};
	unsigned char data[];
};

#define pkt_offset(field) ((intptr_t)&((struct pkt *)NULL)->field)
#define pkt_from_hdr(addr, field) ((struct pkt *) ((intptr_t)(addr) - pkt_offset(field) ))

#define REKEY_NONE      0
#define REKEY_TUNNEL    1
#define REKEY_SSL       2

#define KA_NONE		0
#define KA_DPD		1
#define KA_DPD_DEAD	2
#define KA_KEEPALIVE	3
#define KA_REKEY	4

#define DTLS_NOSECRET	0	/* Random secret has not been generated yet */
#define DTLS_SECRET	1	/* Secret is present, ready to attempt DTLS */
#define DTLS_DISABLED	2	/* DTLS was disabled on the *client* side */
#define DTLS_SLEEPING	3	/* For ESP, sometimes sending probes */
#define DTLS_CONNECTING	4	/* DTLS (re)handshaking. Not used for ESP */
#define DTLS_CONNECTED	5	/* Transport connected but not yet enabled */
#define DTLS_ESTABLISHED 6	/* Data path fully established */

/* Not to be confused with MULTICERT_PROTO_xxx flags which are library-visible */
#define PROTO_ANYCONNECT	0
#define PROTO_NC		1
#define PROTO_GPST		2
#define PROTO_PULSE		3
#define PROTO_F5		4
#define PROTO_FORTINET		5
#define PROTO_NULLPPP		6
#define PROTO_ARRAY		7
#define PROTO_CP		8

/* All supported PPP packet framings/encapsulations */
#define PPP_ENCAP_RFC1661	1	/* Plain/synchronous/pre-framed PPP (RFC1661) */
#define PPP_ENCAP_RFC1662_HDLC	2	/* PPP with HDLC-like framing (RFC1662) */
#define PPP_ENCAP_F5		3	/* F5 BigIP no HDLC */
#define PPP_ENCAP_F5_HDLC	4	/* F5 BigIP HDLC */
#define PPP_ENCAP_FORTINET	5	/* Fortinet no HDLC */
#define PPP_ENCAP_MAX		PPP_ENCAP_FORTINET

#define COMPR_DEFLATE	(1<<0)
#define COMPR_LZS	(1<<1)
#define COMPR_LZ4	(1<<2)
#define COMPR_LZO	(1<<3)
#define COMPR_MAX	COMPR_LZO

#ifdef HAVE_LZ4
#define COMPR_STATELESS	(COMPR_LZS | COMPR_LZ4 | COMPR_LZO)
#else
#define COMPR_STATELESS	(COMPR_LZS)
#endif
#define COMPR_ALL	(COMPR_STATELESS | COMPR_DEFLATE)

#define DTLS_APP_ID_EXT 48018

struct keepalive_info {
	int dpd;
	int keepalive;
	int rekey;
	int rekey_method;
	time_t last_rekey;
	time_t last_tx;
	time_t last_rx;
	time_t last_dpd;
};

struct pin_cache {
	struct pin_cache *next;
	char *token;
	char *pin;
};

struct oc_text_buf {
	char *data;
	int pos;
	int buf_len;
	int error;
};

#define TLS_MASTER_KEY_SIZE 48

#define RECONNECT_INTERVAL_MIN	10
#define RECONNECT_INTERVAL_MAX	100

#define HTTP_NO_FLAGS		0
#define HTTP_REDIRECT		1
#define HTTP_REDIRECT_TO_GET	2
#define HTTP_BODY_ON_ERROR	4

#define REDIR_TYPE_NONE		0
#define REDIR_TYPE_NEWHOST	1
#define REDIR_TYPE_LOCAL	2

#define AUTH_TYPE_GSSAPI	0
#define AUTH_TYPE_NTLM		1
#define AUTH_TYPE_DIGEST	2
#define AUTH_TYPE_BASIC		3
#define AUTH_TYPE_BEARER	4

#define MAX_AUTH_TYPES		5

#define AUTH_DEFAULT_DISABLED	-3
#define AUTH_DISABLED		-2
#define AUTH_FAILED		-1	/* Failed */
#define AUTH_UNSEEN		0	/* Server has not offered it */
#define AUTH_AVAILABLE		1	/* Server has offered it, we have not tried it */
	/* Individual auth types may use 2 onwards for their own state */
#define AUTH_IN_PROGRESS	2	/* In-progress attempt */

struct http_auth_state {
	int state;
	char *challenge;
	union {
#ifdef HAVE_GSSAPI
		struct {
			gss_name_t gss_target_name;
			gss_ctx_id_t gss_context;
		};
#endif
#ifdef _WIN32
		struct {
			CredHandle ntlm_sspi_cred;
			CtxtHandle ntlm_sspi_ctx;
		};
		struct {
			CredHandle sspi_cred;
			CtxtHandle sspi_ctx;
			SEC_WCHAR *sspi_target_name;
		};
#else
		struct {
			int ntlm_helper_fd;
		};
#endif
	};
};

#define TLS_OVERHEAD 5 /* packet + header */
#define DTLS_OVERHEAD (1 /* packet + header */ + 13 /* DTLS header */ + \
	 20 /* biggest supported MAC (SHA1) */ +  32 /* biggest supported IV (AES-256) */ + \
	 16 /* max padding */)

struct esp {
#if defined(OPENCONNECT_GNUTLS)
	gnutls_cipher_hd_t cipher;
	gnutls_hmac_hd_t hmac;
#elif defined(OPENCONNECT_OPENSSL)
	HMAC_CTX *hmac;
	EVP_CIPHER_CTX *cipher;
#endif
	uint64_t seq_backlog;
	uint64_t seq;
	uint32_t spi; /* Stored network-endian */
	unsigned char enc_key[0x40]; /* Encryption key */
	unsigned char hmac_key[0x40]; /* HMAC key */
	unsigned char iv[16];
};

struct oc_pcsc_ctx;
struct oc_tpm1_ctx;
struct oc_tpm2_ctx;

struct openconnect_info;

struct cert_info {
	struct openconnect_info *vpninfo;
	char *cert;
	char *key;
	char *password;

	void *priv_info;
#if defined(OPENCONNECT_GNUTLS) && defined(HAVE_TROUSERS)
	struct oc_tpm1_ctx *tpm1;
#endif
#if defined(OPENCONNECT_GNUTLS) && defined (HAVE_TSS2)
	struct oc_tpm2_ctx *tpm2;
#endif
};

struct pkt_q {
	struct pkt *head;
	struct pkt **tail;
	int count;
};

struct vpn_proto;

struct openconnect_info {
	const struct vpn_proto *proto;

#ifdef HAVE_ICONV
	iconv_t ic_legacy_to_utf8;
	iconv_t ic_utf8_to_legacy;
#endif
	char *redirect_url;
	int redirect_type;

	unsigned char esp_hmac;
	unsigned char esp_enc;
	unsigned char esp_compr;
	uint32_t esp_replay_protect;
	uint32_t esp_lifetime_bytes;
	uint32_t esp_lifetime_seconds;
	uint32_t esp_ssl_fallback;
	int current_esp_in;
	int old_esp_maxseq;
	struct esp esp_in[2];
	struct esp esp_out;
	int enc_key_len;
	int hmac_key_len;
	int hmac_out_len;

	int esp_magic_af;
	unsigned char esp_magic[16]; /* GlobalProtect magic ping address (network-endian) */

	struct oc_ppp *ppp;
	struct oc_text_buf *ppp_tls_connect_req;
	struct oc_text_buf *ppp_dtls_connect_req;

	int tncc_fd; /* For Juniper TNCC */
	char *platname;
	char *mobile_platform_version;
	char *mobile_device_type;
	char *mobile_device_uniqueid;
	char *csd_token;
	char *csd_ticket;
	char *csd_stuburl;
	char *csd_starturl;
	char *csd_waiturl;
	char *csd_preurl;

	char *csd_scriptname;
	xmlNode *opaque_srvdata;

	char *profile_url;
	char *profile_sha1;

#ifdef LIBPROXY_HDR
	pxProxyFactory *proxy_factory;
#endif
	char *proxy_type;
	char *proxy;
	int proxy_port;
	int proxy_fd;
	char *proxy_user;
	char *proxy_pass;
	char *bearer_token;
	int proxy_close_during_auth;
	int retry_on_auth_fail;
	int try_http_auth;
	struct http_auth_state http_auth[MAX_AUTH_TYPES];
	struct http_auth_state proxy_auth[MAX_AUTH_TYPES];

	char *localname;

	char *hostname; /* This is the original hostname (or IP address)
			 * we were asked to connect to */

	char *unique_hostname; /* This is the IP address of the actual host
				* that we connected to; the result of the
				* DNS lookup. We do this so that we can be
				* sure we reconnect to the same server we
				* authenticated to. */
	int port;
	char *urlpath;

	/* The application might ask us to recreate a connection URL,
	 * and we own the string so cache it for later freeing. */
	struct oc_text_buf *connect_urlbuf;

	int cert_expire_warning;

	struct cert_info certinfo[2];

	char *cafile;
	unsigned no_system_trust;
	const char *xmlconfig;
	char xmlsha1[(SHA1_SIZE * 2) + 1];
	char *authgroup;
	int nopasswd;
	int xmlpost;
	char *dtls_ciphers;
	char *dtls12_ciphers;
	char *csd_wrapper;
	int trojan_interval;
	time_t last_trojan;
	int no_http_keepalive;
	int dump_http_traffic;

	int token_mode;
	int token_bypassed;
	int token_tries;
	time_t token_time;
#ifdef HAVE_LIBSTOKEN
	struct stoken_ctx *stoken_ctx;
	char *stoken_pin;
	int stoken_concat_pin;
	int stoken_interval;
#endif
#ifdef HAVE_LIBPSKC
	pskc_t *pskc;
	pskc_key_t *pskc_key;
#endif
	char *oath_secret;
	size_t oath_secret_len;
	enum {
		OATH_ALG_HMAC_SHA1 = 0,
		OATH_ALG_HMAC_SHA256,
		OATH_ALG_HMAC_SHA512,
	} oath_hmac_alg;
	enum {
		HOTP_SECRET_BASE32 = 1,
		HOTP_SECRET_RAW,
		HOTP_SECRET_HEX,
		HOTP_SECRET_PSKC,
	} hotp_secret_format; /* We need to give it back in the same form */

#ifdef HAVE_LIBPCSCLITE
	struct oc_pcsc_ctx *pcsc;
	unsigned char yubikey_pwhash[16];
#endif
	openconnect_lock_token_vfn lock_token;
	openconnect_unlock_token_vfn unlock_token;
	void *tok_cbdata;

	void *peer_cert;
	/* The SHA1 and SHA256 hashes of the peer's public key */
	uint8_t peer_cert_sha1_raw[SHA1_SIZE];
	uint8_t peer_cert_sha256_raw[SHA256_SIZE];
	/* this value is cache for openconnect_get_peer_cert_hash */
	char *peer_cert_hash;
	void *cert_list_handle;
	int cert_list_size;

	char *cookie; /* Pointer to within cookies list */
	struct oc_vpn_option *cookies;
	struct oc_vpn_option *cstp_options;
	struct oc_vpn_option *dtls_options;

	struct oc_vpn_option *script_env;
	struct oc_vpn_option *csd_env;

	unsigned pfs;
	unsigned no_tls13;
	unsigned allow_insecure_crypto;        /* Allow 3DES and RC4 (known-insecure, but the best that some ancient servers can do) */
#if defined(OPENCONNECT_OPENSSL)
#ifdef HAVE_LIBP11
	PKCS11_CTX *pkcs11_ctx;
	PKCS11_SLOT *pkcs11_slot_list;
	unsigned int pkcs11_slot_count;
	PKCS11_SLOT *pkcs11_cert_slot;
	unsigned char *pkcs11_cert_id;
	size_t pkcs11_cert_id_len;
 #endif
	X509 *cert_x509;
	SSL_CTX *https_ctx;
	SSL *https_ssl;
	BIO_METHOD *ttls_bio_meth;
	EC_KEY *strap_key;
	EC_KEY *strap_dh_key;
#elif defined(OPENCONNECT_GNUTLS)
	gnutls_session_t https_sess;
	gnutls_session_t eap_ttls_sess;
	gnutls_certificate_credentials_t https_cred;
	gnutls_psk_client_credentials_t psk_cred;
	char local_cert_md5[MD5_SIZE * 2 + 1]; /* For CSD */
	gnutls_privkey_t strap_key;
	gnutls_privkey_t strap_dh_key;
#endif /* OPENCONNECT_GNUTLS */
	char *strap_pubkey;
	char *strap_dh_pubkey;
	char *ciphersuite_config;
	struct oc_text_buf *ttls_pushbuf;
	uint8_t ttls_eap_ident;
	unsigned char *ttls_recvbuf;
	int ttls_recvpos;
	int ttls_recvlen;
	uint32_t ttls_msgleft;

	struct pin_cache *pin_cache;
	struct keepalive_info ssl_times;
	int owe_ssl_dpd_response;

	int deflate_pkt_size;			/* It may need to be larger than MTU */
	struct pkt *deflate_pkt;		/* For compressing outbound packets into */
	struct pkt *pending_deflated_pkt;	/* The original packet associated with above */
	struct pkt *current_ssl_pkt;		/* Partially sent SSL packet */
	int partial_rec_size;			/* For tracking partially-received packets */
	/* Packet buffers for receiving into */
	struct pkt *cstp_pkt;
	struct pkt *dtls_pkt;
	struct pkt *tun_pkt;
	int pkt_trailer; /* How many bytes after payload for encryption (ESP HMAC) */

	z_stream inflate_strm;
	uint32_t inflate_adler32;
	z_stream deflate_strm;
	uint32_t deflate_adler32;

	int disable_ipv6;
	int reconnect_timeout;
	int reconnect_interval;
	int dtls_attempt_period;
	time_t auth_expiration;
	time_t new_dtls_started;
#if defined(OPENCONNECT_OPENSSL)
	SSL_CTX *dtls_ctx;
	SSL *dtls_ssl;
#elif defined(OPENCONNECT_GNUTLS)
	/* Call this dtls_ssl rather than dtls_sess because it's just a
	   pointer, and generic code in dtls.c wants to check if it's
	   NULL or not or pass it to DTLS_SEND/DTLS_RECV. This way we
	   have fewer ifdefs and accessor macros for it. */
	gnutls_session_t dtls_ssl;
#endif
	char *cstp_cipher; /* library-dependent description of TLS cipher */
	char *dtls_cipher_desc; /* library-dependent description of DTLS cipher, cached for openconnect_get_dtls_cipher() */

	int dtls_state;
	int dtls_need_reconnect;

	int tcp_blocked_for_udp; /* Some protocols explicitly *tell* the server
				  * over the TCP channel to switch to UDP. */

	struct keepalive_info dtls_times;
	unsigned char dtls_session_id[32];
	unsigned char dtls_secret[TLS_MASTER_KEY_SIZE];
	unsigned char dtls_app_id[32];
	unsigned dtls_app_id_size;

	uint32_t ift_seq;

	int dtls12; /* For PPP protocols with anonymous DTLS, this being zero indicates that
		     * the server *cannot* handle DTLSv1.2 and we mustn't even try to negotiate
		     * it (e.g. F5 BIG-IP v15 and lower). If it's 1, we can try anything;
		     * even DTLSv1.3.
		     *
		     * For AnyConnect, it means the Cisco server sent the X-DTLS12-CipherSuite
		     * header, rather than X-DTLS-CipherSuite which indicates their DTLSv0.9.
		     */

	char *dtls_cipher; /* Only set for AnyConnect. Defines the session to be "resumed"
			    * ("PSK-NEGOTIATE", or an OpenSSL cipher name). */

	char *vpnc_script;
#ifndef _WIN32
	int uid_csd_given;
	uid_t uid_csd;
	gid_t gid_csd;
	uid_t uid;
	gid_t gid;
#endif
	int use_tun_script;
	int script_tun;
	char *ifname;
	char *cmd_ifname;

	int reqmtu, basemtu; /* Local static configured values */
	const char *banner;

	struct oc_ip_info ip_info;
	int cstp_basemtu; /* Returned by server */
	int idle_timeout; /* Returned by server */

#ifdef _WIN32
	long dtls_monitored, ssl_monitored, cmd_monitored, tun_monitored;
	HANDLE dtls_event, ssl_event, cmd_event;
#else
	int _select_nfds;
	fd_set _select_rfds;
	fd_set _select_wfds;
	fd_set _select_efds;
#ifdef HAVE_EPOLL
	int epoll_fd;
	int epoll_update;
	uint32_t tun_epoll, ssl_epoll, dtls_epoll, cmd_epoll;
#ifdef HAVE_VHOST
	uint32_t vhost_call_epoll;
#endif
#endif
#endif

#ifdef __sun__
	int ip_fd;
	int ip6_fd;
#endif
#ifdef HAVE_VHOST
	int vhost_ring_size;
	int vhost_fd, vhost_call_fd, vhost_kick_fd;
	struct oc_vring tx_vring, rx_vring;
	#endif
#ifdef _WIN32
	HMODULE wintun;
	wchar_t *ifname_w;
	WINTUN_ADAPTER_HANDLE wintun_adapter;
	WINTUN_SESSION_HANDLE wintun_session;

	HANDLE tun_fh;
	OVERLAPPED tun_rd_overlap, tun_wr_overlap;
	int tun_idx, tun_rd_pending;
#else
	int tun_fd;
#endif
	int ssl_fd;
	int dtls_fd;

	int dtls_tos_current;
	int dtls_pass_tos;
	int dtls_tos_proto, dtls_tos_optname;

	/* An optimisation for the case where our own code is the only
	 * thing that *could* write to the cmd_fd, to avoid constantly
	 * polling on it while we're busy shovelling packets. */
	int need_poll_cmd_fd;
	int cmd_fd_internal;

	int cmd_fd;
	int cmd_fd_write;
	int got_cancel_cmd;
	int got_pause_cmd;
	char cancel_type;

	struct pkt_q free_queue;
	struct pkt_q incoming_queue;
	struct pkt_q outgoing_queue;
	struct pkt_q tcp_control_queue;		/* Control packets to be sent via TCP */
	int max_qlen;
	struct oc_stats stats;
	openconnect_stats_vfn stats_handler;

	socklen_t peer_addrlen;
	struct sockaddr *peer_addr;
	struct sockaddr *dtls_addr;

	int dtls_local_port;

	int req_compr; /* What we requested */
	int cstp_compr; /* Accepted for CSTP */
	int dtls_compr; /* Accepted for DTLS */

	int is_dyndns; /* Attempt to redo DNS lookup on each CSTP reconnect */
	char *useragent;
	char *version_string;

	const char *quit_reason;
	const char *delay_tunnel_reason;        /* If non-null, provides a reason why protocol is not yet ready for tunnel setup */
	enum {
		NO_DELAY_CLOSE = 0,
		DELAY_CLOSE_WAIT,
		DELAY_CLOSE_IMMEDIATE_CALLBACK,
	} delay_close;                          /* Delay close of mainloop */

	char *sso_login;
	char *sso_login_final;
	char *sso_username;
	char *sso_token_cookie;
	char *sso_error_cookie;
	char *sso_cookie_value;
	char *sso_browser_mode;

	int verbose;
	void *cbdata;
	openconnect_validate_peer_cert_vfn validate_peer_cert;
	openconnect_write_new_config_vfn write_new_config;
	openconnect_open_webview_vfn open_webview;
	openconnect_open_webview_vfn open_ext_browser;
	openconnect_process_auth_form_vfn process_auth_form;
	openconnect_progress_vfn progress;
	openconnect_protect_socket_vfn protect_socket;
	openconnect_getaddrinfo_vfn getaddrinfo_override;
	openconnect_setup_tun_vfn setup_tun;
	openconnect_reconnected_vfn reconnected;

	int (*ssl_read)(struct openconnect_info *vpninfo, char *buf, size_t len);
	int (*ssl_gets)(struct openconnect_info *vpninfo, char *buf, size_t len);
	int (*ssl_write)(struct openconnect_info *vpninfo, char *buf, size_t len);
};

struct vpn_proto {
	const char *name;
	const char *pretty_name;
	const char *description;
	const char *secure_cookie;
	const char *udp_protocol;
	int proto;
	unsigned int flags;
	int (*vpn_close_session)(struct openconnect_info *vpninfo, const char *reason);

	/* This does the full authentication, calling back as appropriate */
	int (*obtain_cookie)(struct openconnect_info *vpninfo);

	/* This checks if SSO authentication is complete */
	int (*sso_detect_done)(struct openconnect_info *vpninfo, const struct oc_webview_result *result);

	/* Establish the TCP connection (and obtain configuration) */
	int (*tcp_connect)(struct openconnect_info *vpninfo);

	int (*tcp_mainloop)(struct openconnect_info *vpninfo, int *timeout, int readable);

	/* Add headers common to each HTTP request */
	void (*add_http_headers)(struct openconnect_info *vpninfo, struct oc_text_buf *buf);

	/* Set up the UDP (DTLS) connection. Doesn't actually *start* it. */
	int (*udp_setup)(struct openconnect_info *vpninfo);

	/* This will actually complete the UDP connection setup/handshake on the wire,
	   as well as transporting packets */
	int (*udp_mainloop)(struct openconnect_info *vpninfo, int *timeout, int readable);

	/* Close the connection but leave the session setup so it restarts */
	void (*udp_close)(struct openconnect_info *vpninfo);

	/* Close and destroy the (UDP) session */
	void (*udp_shutdown)(struct openconnect_info *vpninfo);

	/* Send probe packets to start or maintain the (UDP) session */
	int (*udp_send_probes)(struct openconnect_info *vpninfo);

	/* Catch probe packet confirming the (UDP) session */
	int (*udp_catch_probe)(struct openconnect_info *vpninfo, struct pkt *p);
};

static inline struct pkt *dequeue_packet(struct pkt_q *q)
{
	struct pkt *ret = q->head;

	if (ret) {
		struct pkt *next = ret->next;
		if (!--q->count)
			q->tail = &q->head;
		q->head = next;
	}
	return ret;
}

static inline void requeue_packet(struct pkt_q *q, struct pkt *p)
{
	p->next = q->head;
	q->head = p;
	if (!q->count++)
		q->tail = &p->next;
}

static inline int queue_packet(struct pkt_q *q, struct pkt *p)
{
	*(q->tail) = p;
	p->next = NULL;
	q->tail = &p->next;
	return ++q->count;
}

static inline void init_pkt_queue(struct pkt_q *q)
{
	q->tail = &q->head;
}

static inline struct pkt *alloc_pkt(struct openconnect_info *vpninfo, int len)
{
	int alloc_len = sizeof(struct pkt) + len;

	if (vpninfo->free_queue.head &&
	    vpninfo->free_queue.head->alloc_len >= alloc_len)
		return dequeue_packet(&vpninfo->free_queue);

	if (alloc_len < 2048)
		alloc_len = 2048;

	struct pkt *pkt = malloc(alloc_len);
	if (pkt)
		pkt->alloc_len = alloc_len;
	return pkt;
}

static inline void free_pkt(struct openconnect_info *vpninfo, struct pkt *pkt)
{
	if (!pkt)
		return;

	if (vpninfo->free_queue.count < vpninfo->max_qlen * 2)
		requeue_packet(&vpninfo->free_queue, pkt);
	else
		free(pkt);
}

#define vpn_progress(_v, lvl, ...) do {				\
	if ((_v)->verbose >= (lvl))				\
		(_v)->progress((_v)->cbdata, lvl, __VA_ARGS__);	\
	} while(0)
#define vpn_perror(vpninfo, msg) vpn_progress((vpninfo), PRG_ERR, "%s: %s\n", (msg), strerror(errno))

#ifdef _WIN32
#define monitor_read_fd(_v, _n) (_v->_n##_monitored |= FD_READ)
#define monitor_write_fd(_v, _n) (_v->_n##_monitored |= FD_WRITE)
#define monitor_except_fd(_v, _n) (_v->_n##_monitored |= FD_CLOSE)
#define unmonitor_read_fd(_v, _n) (_v->_n##_monitored &= ~FD_READ)
#define unmonitor_write_fd(_v, _n) (_v->_n##_monitored &= ~FD_WRITE)
#define unmonitor_except_fd(_v, _n) (_v->_n##_monitored &= ~FD_CLOSE)

#define monitor_fd_new(_v, _n) do { if (!_v->_n##_event) _v->_n##_event = CreateEvent(NULL, FALSE, FALSE, NULL); } while (0)
#define read_fd_monitored(_v, _n) (_v->_n##_monitored & FD_READ)

#define __unmonitor_fd(_v, _n) do { CloseHandle(_v->_n##_event); \
		_v->_n##_event = (HANDLE)0;			 \
	} while(0)

#else

#ifdef HAVE_EPOLL
static inline void __sync_epoll_fd(struct openconnect_info *vpninfo, int fd, uint32_t *fd_evts)
{
	if (vpninfo->epoll_fd >= 0 && fd >= 0) {
		struct epoll_event ev = { 0 };
		ev.data.fd = fd;
		if (FD_ISSET(fd, &vpninfo->_select_rfds))
			ev.events |= EPOLLIN;
		if (FD_ISSET(fd, &vpninfo->_select_wfds))
			ev.events |= EPOLLOUT;
		if (ev.events != *fd_evts) {
			if (epoll_ctl(vpninfo->epoll_fd, EPOLL_CTL_MOD, fd, &ev)) {
				vpn_perror(vpninfo, "EPOLL_CTL_MOD");
				close(vpninfo->epoll_fd);
				vpninfo->epoll_fd = -1;
			}
			*fd_evts = ev.events;
		}
	}
}
#define update_epoll_fd(_v, _n) __sync_epoll_fd(_v, _v->_n##_fd, &_v->_n##_epoll)

static inline void __remove_epoll_fd(struct openconnect_info *vpninfo, int fd)
{
	struct epoll_event ev = { 0 };
	if (vpninfo->epoll_fd >= 0 &&
	    epoll_ctl(vpninfo->epoll_fd, EPOLL_CTL_DEL, fd, &ev) < 0 &&
	    errno != ENOENT)
		vpn_perror(vpninfo, "EPOLL_CTL_DEL");
	/* No other action on error; if it truly matters we'll bail later
	 * and fall back to select(). We also explicitly ignore ENOENT
	 * because openconnect_close_https() will always unmonitor the
	 * ssl_fd even when we never got to the point of using it in the
	 * main loop and actually monitoring it. */
}

#define __unmonitor_fd(_v, _n) do {		    \
		__remove_epoll_fd(_v, _v->_n##_fd); \
		_v->_n##_epoll = 0; } while(0)

#else /* !HAVE_POLL */
#define __unmonitor_fd(_v, _n) do { } while(0)
#endif

static inline void __monitor_fd_event(struct openconnect_info *vpninfo,
				      int fd, fd_set *set)
{
	if (fd < 0 || FD_ISSET(fd, set))
		return;

	FD_SET(fd, set);
#ifdef HAVE_EPOLL
	vpninfo->epoll_update = 1;
#endif
}

static inline void __unmonitor_fd_event(struct openconnect_info *vpninfo,
					int fd, fd_set *set)
{
	if (fd < 0 || !FD_ISSET(fd, set))
		return;

	FD_CLR(fd, set);
#ifdef HAVE_EPOLL
	vpninfo->epoll_update = 1;
#endif
}

#define monitor_read_fd(_v, _n) __monitor_fd_event(_v, _v->_n##_fd, &_v->_select_rfds)
#define unmonitor_read_fd(_v, _n) __unmonitor_fd_event(_v, _v->_n##_fd, &_v->_select_rfds)
#define monitor_write_fd(_v, _n) __monitor_fd_event(_v, _v->_n##_fd, &_v->_select_wfds)
#define unmonitor_write_fd(_v, _n) __unmonitor_fd_event(_v, _v->_n##_fd, &_v->_select_wfds)
#define monitor_except_fd(_v, _n) __monitor_fd_event(_v, _v->_n##_fd, &_v->_select_efds)
#define unmonitor_except_fd(_v, _n) __unmonitor_fd_event(_v, _v->_n##_fd, &_v->_select_efds)

static inline void __monitor_fd_new(struct openconnect_info *vpninfo,
				    int fd)
{
	if (vpninfo->_select_nfds <= fd)
		vpninfo->_select_nfds = fd + 1;
#ifdef HAVE_EPOLL
	if (vpninfo->epoll_fd >= 0) {
		struct epoll_event ev = { 0 };
		ev.data.fd = fd;
		if (epoll_ctl(vpninfo->epoll_fd, EPOLL_CTL_ADD, fd, &ev)) {
			vpn_perror(vpninfo, "EPOLL_CTL_ADD");
			close(vpninfo->epoll_fd);
			vpninfo->epoll_fd = -1;
		}
	}
#endif
}

#define monitor_fd_new(_v, _n) __monitor_fd_new(_v, _v->_n##_fd)
#define read_fd_monitored(_v, _n) FD_ISSET(_v->_n##_fd, &_v->_select_rfds)
#endif /* !WIN32 */

/* This is for all platforms */
#define unmonitor_fd(_v, _n) do {		\
		unmonitor_read_fd(_v, _n);	\
		unmonitor_write_fd(_v, _n);	\
		unmonitor_except_fd(_v, _n);	\
		__unmonitor_fd(_v, _n);		\
	} while(0)

/* Key material for DTLS-PSK */
#define PSK_LABEL "EXPORTER-openconnect-psk"
#define PSK_LABEL_SIZE (sizeof(PSK_LABEL) - 1)
#define PSK_KEY_SIZE 32

/* Packet types */

#define AC_PKT_DATA		0	/* Uncompressed data */
#define AC_PKT_DPD_OUT		3	/* Dead Peer Detection */
#define AC_PKT_DPD_RESP		4	/* DPD response */
#define AC_PKT_DISCONN		5	/* Client disconnection notice */
#define AC_PKT_KEEPALIVE	7	/* Keepalive */
#define AC_PKT_COMPRESSED	8	/* Compressed data */
#define AC_PKT_TERM_SERVER	9	/* Server kick */

/* Encryption and HMAC algorithms (matching Juniper/Pulse binary encoding) */
#define ENC_AES_128_CBC		2
#define ENC_AES_256_CBC		5

#define HMAC_MD5		1
#define HMAC_SHA1		2
#define HMAC_SHA256		3

#define MAX_HMAC_SIZE		32	/* SHA256 */
#define MAX_IV_SIZE		16
#define MAX_ESP_PAD		17	/* Including the next-header field */

/****************************************************************************/
/* Oh Solaris how we hate thee! */
#ifdef HAVE_SUNOS_BROKEN_TIME
#define time(x) openconnect__time(x)
time_t openconnect__time(time_t *t);
#endif
#ifndef HAVE_VASPRINTF
#define vasprintf openconnect__vasprintf
int openconnect__vasprintf(char **strp, const char *fmt, va_list ap);
#endif
#ifndef HAVE_ASPRINTF
#define asprintf openconnect__asprintf
int openconnect__asprintf(char **strp, const char *fmt, ...);
#endif
#ifndef HAVE_GETLINE
#define getline openconnect__getline
ssize_t openconnect__getline(char **lineptr, size_t *n, FILE *stream);
#endif
#ifndef HAVE_STRCASESTR
#define strcasestr openconnect__strcasestr
char *openconnect__strcasestr(const char *haystack, const char *needle);
#endif
#ifndef HAVE_STRNDUP
#undef strndup
#define strndup openconnect__strndup
char *openconnect__strndup(const char *s, size_t n);
#endif
#ifndef HAVE_STRCHRNUL
#undef strchrnul
#define strchrnul openconnect__strchrnul
const char *openconnect__strchrnul(const char *s, int c);
#endif

#ifndef HAVE_INET_ATON
#define inet_aton openconnect__inet_aton
int openconnect__inet_aton(const char *cp, struct in_addr *addr);
#endif

static inline int set_sock_nonblock(int fd)
{
#ifdef _WIN32
	unsigned long mode = 1;
	return ioctlsocket(fd, FIONBIO, &mode);
#else
	return fcntl(fd, F_SETFL, fcntl(fd, F_GETFL) | O_NONBLOCK);
#endif
}
static inline int set_fd_cloexec(int fd)
{
#ifdef _WIN32
	return 0; /* Windows has O_INHERIT but... */
#else
	int ret = fcntl(fd, F_SETFD, fcntl(fd, F_GETFD) | FD_CLOEXEC);
	/*
	 * Coverity gets really sad if we don't check the error here.
	 * But really, we're doing this to be a 'good citizen' when
	 * running as a library, and we aren't even going to bother
	 * printing a debug message if it fails. We just don't care.
	 */
	if (ret)
		return ret;
	return 0;
#endif
}
static inline int tun_is_up(struct openconnect_info *vpninfo)
{
#ifdef _WIN32
	return vpninfo->tun_fh != NULL;
#else
	return vpninfo->tun_fd != -1;
#endif
}

#ifdef _WIN32
#define pipe(fds) _pipe(fds, 4096, O_BINARY)
int openconnect__win32_sock_init(void);
char *openconnect__win32_strerror(DWORD err);
#undef setenv
#define setenv openconnect__win32_setenv
int openconnect__win32_setenv(const char *name, const char *value, int overwrite);
#undef inet_pton
#define inet_pton openconnect__win32_inet_pton
int openconnect__win32_inet_pton(int af, const char *src, void *dst);
#define OPENCONNECT_CMD_SOCKET SOCKET
int dumb_socketpair(OPENCONNECT_CMD_SOCKET socks[2], int make_overlapped);
#else
#define closesocket close
#define OPENCONNECT_CMD_SOCKET int
#ifndef O_BINARY
#define O_BINARY 0
#endif
#endif

/* For systems that don't support O_CLOEXEC, just don't bother.
   We don't keep files open for long anyway. */
#ifndef O_CLOEXEC
#define O_CLOEXEC 0
#endif

/* I always coded as if it worked like this. Now it does. */
#define realloc_inplace(p, size) do {			\
	void *__realloc_old = p;			\
	p = realloc(p, size);				\
	if (size && !p)					\
		free(__realloc_old);			\
    } while (0)

/****************************************************************************/
typedef enum {
	MULTICERT_COMPAT = (1<<0),
} cert_flag_t;

typedef enum {
	CERT_FORMAT_ASN1 = 0,
	CERT_FORMAT_PEM = 1,
} cert_format_t;

typedef enum {
	OPENCONNECT_HASH_UNKNOWN = 0,
#define OPENCONNECT_HASH_NONE OPENCONNECT_HASH_NONE
	OPENCONNECT_HASH_SHA256 = 1,
#define OPENCONNECT_HASH_SHA256 OPENCONNECT_HASH_SHA256
	OPENCONNECT_HASH_SHA384 = 2,
#define OPENCONNECT_HASH_SHA384 OPENCONNECT_HASH_SHA384
	OPENCONNECT_HASH_SHA512 = 3,
#define OPENCONNECT_HASH_SHA512 OPENCONNECT_HASH_SHA512
	OPENCONNECT_HASH_MAX = OPENCONNECT_HASH_SHA512
} openconnect_hash_type;

int load_certificate(struct openconnect_info *, struct cert_info *, int flags);
void unload_certificate(struct cert_info *, int final);
int export_certificate_pkcs7(struct openconnect_info *, struct cert_info *, cert_format_t format, struct oc_text_buf **);

/* multiple certificate authentication */
#define MULTICERT_HASH_FLAG(v)	((v)?(1<<((v)-1)):0)

int multicert_sign_data(struct openconnect_info *, struct cert_info *certinfo, unsigned int hashes,
			const void *data, size_t datalen, struct oc_text_buf **signature);

const char *multicert_hash_get_name(int id);
openconnect_hash_type multicert_hash_get_id(const char *name);

/* iconv.c */
#ifdef HAVE_ICONV
char *openconnect_utf8_to_legacy(struct openconnect_info *vpninfo, const char *utf8);
char *openconnect_legacy_to_utf8(struct openconnect_info *vpninfo, const char *legacy);
#else
#define openconnect_utf8_to_legacy(v, str) ((char *)str)
#define openconnect_legacy_to_utf8(v, str) ((char *)str)
#endif

/* script.c */
unsigned char unhex(const char *data);
int script_setenv(struct openconnect_info *vpninfo, const char *opt, const char *val, int trunc, int append);
int script_setenv_int(struct openconnect_info *vpninfo, const char *opt, int value);
void prepare_script_env(struct openconnect_info *vpninfo);
int script_config_tun(struct openconnect_info *vpninfo, const char *reason);
int apply_script_env(struct oc_vpn_option *envs);
void free_split_routes(struct oc_ip_info *ip_info);
int install_vpn_opts(struct openconnect_info *vpninfo, struct oc_vpn_option *opt,
		     struct oc_ip_info *ip_info);

/* vhost.h */
int setup_vhost(struct openconnect_info *vpninfo, int tun_fd);
void shutdown_vhost(struct openconnect_info *vpninfo);
int vhost_tun_mainloop(struct openconnect_info *vpninfo, int *timeout, int readable, int did_work);

/* tun.c / tun-win32.c */
void os_shutdown_tun(struct openconnect_info *vpninfo);
int os_read_tun(struct openconnect_info *vpninfo, struct pkt *pkt);
int os_write_tun(struct openconnect_info *vpninfo, struct pkt *pkt);
intptr_t os_setup_tun(struct openconnect_info *vpninfo);

#ifdef _WIN32
#define OPEN_TUN_SOFTFAIL 0
#define OPEN_TUN_HARDFAIL -1

/* wintun.c */
void os_shutdown_wintun(struct openconnect_info *vpninfo);
int os_read_wintun(struct openconnect_info *vpninfo, struct pkt *pkt);
int os_write_wintun(struct openconnect_info *vpninfo, struct pkt *pkt);
intptr_t os_setup_wintun(struct openconnect_info *vpninfo);
int setup_wintun_fd(struct openconnect_info *vpninfo, intptr_t tun_fd);
intptr_t open_wintun(struct openconnect_info *vpninfo, char *guid, wchar_t *wname);
int create_wintun(struct openconnect_info *vpninfo);
#endif

/* {gnutls,openssl}-dtls.c */
int start_dtls_handshake(struct openconnect_info *vpninfo, int dtls_fd);
int dtls_try_handshake(struct openconnect_info *vpninfo, int *timeout);
unsigned dtls_set_mtu(struct openconnect_info *vpninfo, unsigned mtu);
void dtls_ssl_free(struct openconnect_info *vpninfo);

void *establish_eap_ttls(struct openconnect_info *vpninfo);
void destroy_eap_ttls(struct openconnect_info *vpninfo, void *sess);

/* dtls.c */
int dtls_setup(struct openconnect_info *vpninfo);
int dtls_reconnect(struct openconnect_info *vpninfo, int *timeout);
int udp_tos_update(struct openconnect_info *vpninfo, struct pkt *pkt);
int dtls_mainloop(struct openconnect_info *vpninfo, int *timeout, int readable);
void dtls_close(struct openconnect_info *vpninfo);
void dtls_shutdown(struct openconnect_info *vpninfo);
void gather_dtls_ciphers(struct openconnect_info *vpninfo, struct oc_text_buf *buf, struct oc_text_buf *buf12);
void dtls_detect_mtu(struct openconnect_info *vpninfo);
int openconnect_dtls_read(struct openconnect_info *vpninfo, void *buf, size_t len, unsigned ms);
int openconnect_dtls_write(struct openconnect_info *vpninfo, void *buf, size_t len);
char *openconnect_bin2hex(const char *prefix, const uint8_t *data, unsigned len);
char *openconnect_bin2base64(const char *prefix, const uint8_t *data, unsigned len);

/* mtucalc.c */

int calculate_mtu(struct openconnect_info *vpninfo, int is_udp, int unpadded_overhead, int padded_overhead, int block_size);

/* cstp.c */
void cstp_common_headers(struct openconnect_info *vpninfo, struct oc_text_buf *buf);
int cstp_connect(struct openconnect_info *vpninfo);
int cstp_mainloop(struct openconnect_info *vpninfo, int *timeout, int readable);
int cstp_bye(struct openconnect_info *vpninfo, const char *reason);
int decompress_and_queue_packet(struct openconnect_info *vpninfo, int compr_type,
				unsigned char *buf, int len);
int compress_packet(struct openconnect_info *vpninfo, int compr_type, struct pkt *this);
int cstp_sso_detect_done(struct openconnect_info *vpninfo, const struct oc_webview_result *result);

/* auth-html.c */
xmlNodePtr htmlnode_next(xmlNodePtr top, xmlNodePtr node);
xmlNodePtr htmlnode_dive(xmlNodePtr top, xmlNodePtr node);
xmlNodePtr find_form_node(xmlDocPtr doc);
int parse_input_node(struct openconnect_info *vpninfo, struct oc_auth_form *form,
		     xmlNodePtr node, const char *submit_button,
		     int (*can_gen_tokencode)(struct openconnect_info *vpninfo, struct oc_auth_form *form, struct oc_form_opt *opt));
int parse_select_node(struct openconnect_info *vpninfo, struct oc_auth_form *form,
		      xmlNodePtr node);
struct oc_auth_form *parse_form_node(struct openconnect_info *vpninfo,
				     xmlNodePtr node, const char *submit_button,
				     int (*can_gen_tokencode)(struct openconnect_info *vpninfo, struct oc_auth_form *form, struct oc_form_opt *opt));

/* auth-juniper.c */
int oncp_obtain_cookie(struct openconnect_info *vpninfo);
int oncp_send_tncc_command(struct openconnect_info *vpninfo, int first);
void oncp_common_headers(struct openconnect_info *vpninfo, struct oc_text_buf *buf);

/* oncp.c */
int oncp_connect(struct openconnect_info *vpninfo);
int oncp_mainloop(struct openconnect_info *vpninfo, int *timeout, int readable);
int oncp_bye(struct openconnect_info *vpninfo, const char *reason);
void oncp_esp_close(struct openconnect_info *vpninfo);
int oncp_esp_send_probes(struct openconnect_info *vpninfo);
int oncp_esp_catch_probe(struct openconnect_info *vpninfo, struct pkt *pkt);

/* pulse.c */
int pulse_obtain_cookie(struct openconnect_info *vpninfo);
void pulse_common_headers(struct openconnect_info *vpninfo, struct oc_text_buf *buf);
int pulse_connect(struct openconnect_info *vpninfo);
int pulse_mainloop(struct openconnect_info *vpninfo, int *timeout, int readable);
int pulse_bye(struct openconnect_info *vpninfo, const char *reason);
int pulse_eap_ttls_send(struct openconnect_info *vpninfo, const void *data, int len);
int pulse_eap_ttls_recv(struct openconnect_info *vpninfo, void *data, int len);

/* nullppp.c */
int nullppp_obtain_cookie(struct openconnect_info *vpninfo);
int nullppp_connect(struct openconnect_info *vpninfo);
int nullppp_mainloop(struct openconnect_info *vpninfo, int *timeout, int readable);

/* f5.c */
int f5_obtain_cookie(struct openconnect_info *vpninfo);
int f5_connect(struct openconnect_info *vpninfo);
int f5_bye(struct openconnect_info *vpninfo, const char *reason);
int f5_dtls_catch_probe(struct openconnect_info *vpninfo, struct pkt *pkt);

/* fortinet.c */
void fortinet_common_headers(struct openconnect_info *vpninfo, struct oc_text_buf *buf);
int fortinet_obtain_cookie(struct openconnect_info *vpninfo);
int fortinet_connect(struct openconnect_info *vpninfo);
int fortinet_bye(struct openconnect_info *vpninfo, const char *reason);
int fortinet_dtls_catch_svrhello(struct openconnect_info *vpninfo, struct pkt *pkt);

/* ppp.c */
struct oc_ppp;
void buf_append_ppphdlc(struct oc_text_buf *buf, const unsigned char *bytes, int len, uint32_t asyncmap);
void buf_append_ppp_hdr(struct oc_text_buf *buf, struct oc_ppp *ppp, uint16_t proto, uint8_t code, uint8_t id);
int ppp_negotiate_config(struct openconnect_info *vpninfo);
int ppp_tcp_should_connect(struct openconnect_info *vpninfo);
int ppp_start_tcp_mainloop(struct openconnect_info *vpninfo);
int ppp_tcp_mainloop(struct openconnect_info *vpninfo, int *timeout, int readable);
int ppp_udp_mainloop(struct openconnect_info *vpninfo, int *timeout, int readable);
int openconnect_ppp_new(struct openconnect_info *vpninfo, int encap, int want_ipv4, int want_ipv6);
int ppp_reset(struct openconnect_info *vpninfo);
int check_http_status(const char *buf, int len);

/* array.c */
int array_obtain_cookie(struct openconnect_info *vpninfo);
int array_connect(struct openconnect_info *vpninfo);
int array_mainloop(struct openconnect_info *vpninfo, int *timeout, int readable);
int array_dtls_mainloop(struct openconnect_info *vpninfo, int *timeout, int readable);
int array_bye(struct openconnect_info *vpninfo, const char *reason);

/* cp.c */
int cp_obtain_cookie(struct openconnect_info *vpninfo);
int cp_connect(struct openconnect_info *vpninfo);
int cp_mainloop(struct openconnect_info *vpninfo, int *timeout, int readable);
int cp_bye(struct openconnect_info *vpninfo, const char *reason);

/* auth-globalprotect.c */
int gpst_obtain_cookie(struct openconnect_info *vpninfo);
void gpst_common_headers(struct openconnect_info *vpninfo, struct oc_text_buf *buf);
int gpst_bye(struct openconnect_info *vpninfo, const char *reason);
const char *gpst_os_name(struct openconnect_info *vpninfo);

/* gpst.c */
int gpst_xml_or_error(struct openconnect_info *vpninfo, char *response,
					  int (*xml_cb)(struct openconnect_info *, xmlNode *xml_node, void *cb_data),
					  int (*challenge_cb)(struct openconnect_info *, char *prompt, char *inputStr, void *cb_data),
					  void *cb_data);
int gpst_setup(struct openconnect_info *vpninfo);
int gpst_mainloop(struct openconnect_info *vpninfo, int *timeout, int readable);
int gpst_esp_send_probes(struct openconnect_info *vpninfo);
int gpst_esp_catch_probe(struct openconnect_info *vpninfo, struct pkt *pkt);
int gpst_sso_detect_done(struct openconnect_info *vpninfo, const struct oc_webview_result *result);

/* lzs.c */
int lzs_decompress(unsigned char *dst, int dstlen, const unsigned char *src, int srclen);
int lzs_compress(unsigned char *dst, int dstlen, const unsigned char *src, int srclen);

/* ssl.c */
unsigned string_is_hostname(const char *str);
int connect_https_socket(struct openconnect_info *vpninfo);
int __attribute__ ((format(printf, 4, 5)))
    request_passphrase(struct openconnect_info *vpninfo, const char *label,
		       char **response, const char *fmt, ...);
int  __attribute__ ((format (printf, 2, 3)))
    openconnect_SSL_printf(struct openconnect_info *vpninfo, const char *fmt, ...);
int openconnect_print_err_cb(const char *str, size_t len, void *ptr);
#define openconnect_report_ssl_errors(v) ERR_print_errors_cb(openconnect_print_err_cb, (v))
#if defined(FAKE_ANDROID_KEYSTORE) || defined(__ANDROID__)
#define ANDROID_KEYSTORE
#endif
#ifdef ANDROID_KEYSTORE
const char *keystore_strerror(int err);
int keystore_fetch(const char *key, unsigned char **result);
#endif
void cmd_fd_set(struct openconnect_info *vpninfo, fd_set *fds, int *maxfd);
void check_cmd_fd(struct openconnect_info *vpninfo, fd_set *fds);
int is_cancel_pending(struct openconnect_info *vpninfo, fd_set *fds);
void poll_cmd_fd(struct openconnect_info *vpninfo, int timeout);
int openconnect_open_utf8(struct openconnect_info *vpninfo,
			  const char *fname, int mode);
FILE *openconnect_fopen_utf8(struct openconnect_info *vpninfo,
			     const char *fname, const char *mode);
ssize_t openconnect_read_file(struct openconnect_info *vpninfo, const char *fname,
			      char **ptr);
int udp_sockaddr(struct openconnect_info *vpninfo, int port);
int udp_connect(struct openconnect_info *vpninfo);
int ssl_reconnect(struct openconnect_info *vpninfo);
void openconnect_clear_cookies(struct openconnect_info *vpninfo);
int cancellable_gets(struct openconnect_info *vpninfo, int fd,
		     char *buf, size_t len);

int cancellable_send(struct openconnect_info *vpninfo, int fd,
		     const char *buf, size_t len);
int cancellable_recv(struct openconnect_info *vpninfo, int fd,
		     char *buf, size_t len);
int cancellable_accept(struct openconnect_info *vpninfo, int fd);

#if defined(OPENCONNECT_OPENSSL)
/* openssl-pkcs11.c */
int load_pkcs11_key(struct openconnect_info *vpninfo, struct cert_info *certinfo, EVP_PKEY **keyp);
int load_pkcs11_certificate(struct openconnect_info *vpninfo, struct cert_info *certinfo, X509 **certp);
#endif

/* esp.c */
int verify_packet_seqno(struct openconnect_info *vpninfo,
			struct esp *esp, uint32_t seq);
int esp_setup(struct openconnect_info *vpninfo);
int esp_mainloop(struct openconnect_info *vpninfo, int *timeout, int readable);
void esp_close(struct openconnect_info *vpninfo);
void esp_shutdown(struct openconnect_info *vpninfo);
int print_esp_keys(struct openconnect_info *vpninfo, const char *name, struct esp *esp);
int openconnect_setup_esp_keys(struct openconnect_info *vpninfo, int new_keys);
int construct_esp_packet(struct openconnect_info *vpninfo, struct pkt *pkt, uint8_t next_hdr);

/* {gnutls,openssl}-esp.c */
void destroy_esp_ciphers(struct esp *esp);
int init_esp_ciphers(struct openconnect_info *vpninfo, struct esp *out, struct esp *in);
int decrypt_esp_packet(struct openconnect_info *vpninfo, struct esp *esp, struct pkt *pkt);
int encrypt_esp_packet(struct openconnect_info *vpninfo, struct pkt *pkt, int crypt_len);

/* {gnutls,openssl}.c */
const char *openconnect_get_tls_library_version(void);
int can_enable_insecure_crypto(void);
int ssl_nonblock_read(struct openconnect_info *vpninfo, int dtls, void *buf, int maxlen);
int ssl_nonblock_write(struct openconnect_info *vpninfo, int dtls, void *buf, int buflen);
int openconnect_open_https(struct openconnect_info *vpninfo);
void openconnect_close_https(struct openconnect_info *vpninfo, int final);
int cstp_handshake(struct openconnect_info *vpninfo, unsigned init);
int get_cert_md5_fingerprint(struct openconnect_info *vpninfo, void *cert,
			     char *buf);
int openconnect_sha1(unsigned char *result, void *data, int len);
int openconnect_sha256(unsigned char *result, void *data, int len);
int openconnect_md5(unsigned char *result, void *data, int len);
int openconnect_random(void *bytes, int len);
int openconnect_local_cert_md5(struct openconnect_info *vpninfo,
			       char *buf);
int openconnect_yubikey_chalresp(struct openconnect_info *vpninfo,
				 const void *challenge, int chall_len, void *result);
int openconnect_hash_yubikey_password(struct openconnect_info *vpninfo,
				      const char *password, int pwlen,
				      const void *ident, int id_len);
int hotp_hmac(struct openconnect_info *vpninfo, const void *challenge);
#if defined(OPENCONNECT_OPENSSL)
#define openconnect_https_connected(_v) ((_v)->https_ssl)
#elif defined (OPENCONNECT_GNUTLS)
#define openconnect_https_connected(_v) ((_v)->https_sess)
#endif
#ifdef OPENCONNECT_OPENSSL
int openconnect_install_ctx_verify(struct openconnect_info *vpninfo,
				   SSL_CTX *ctx);
#endif
void free_strap_keys(struct openconnect_info *vpninfo);
int generate_strap_keys(struct openconnect_info *vpninfo);
int ecdh_compute_secp256r1(struct openconnect_info *vpninfo, const unsigned char *pubkey,
			   int pubkey_len, unsigned char *secret);
int hkdf_sha256_extract_expand(struct openconnect_info *vpninfo, unsigned char *buf,
			       const char *info, int infolen);
int aes_256_gcm_decrypt(struct openconnect_info *vpninfo, unsigned char *key,
			unsigned char *data, int len,
			unsigned char *iv, unsigned char *tag);

/* mainloop.c */
int tun_mainloop(struct openconnect_info *vpninfo, int *timeout, int readable, int did_work);
int queue_new_packet(struct openconnect_info *vpninfo,
		     struct pkt_q *q, void *buf, int len);
int keepalive_action(struct keepalive_info *ka, int *timeout);
int ka_stalled_action(struct keepalive_info *ka, int *timeout);
int ka_check_deadline(int *timeout, time_t now, time_t due);
int trojan_check_deadline(struct openconnect_info *vpninfo, int *timeout);

/* xml.c */
int config_lookup_host(struct openconnect_info *vpninfo, const char *host);

/* oath.c */
int set_oath_mode(struct openconnect_info *vpninfo, const char *token_str,
		  oc_token_mode_t token_mode);
int can_gen_totp_code(struct openconnect_info *vpninfo,
		      struct oc_auth_form *form,
		      struct oc_form_opt *opt);
int can_gen_hotp_code(struct openconnect_info *vpninfo,
		      struct oc_auth_form *form,
		      struct oc_form_opt *opt);
int do_gen_totp_code(struct openconnect_info *vpninfo,
		     struct oc_auth_form *form,
		     struct oc_form_opt *opt);
int do_gen_hotp_code(struct openconnect_info *vpninfo,
		     struct oc_auth_form *form,
		     struct oc_form_opt *opt);

int set_oidc_token(struct openconnect_info *vpninfo,
		     const char *token_str);

/* stoken.c */
int prepare_stoken(struct openconnect_info *vpninfo);
int set_libstoken_mode(struct openconnect_info *vpninfo, const char *token_str);
int can_gen_stoken_code(struct openconnect_info *vpninfo,
			struct oc_auth_form *form,
			struct oc_form_opt *opt);
int do_gen_stoken_code(struct openconnect_info *vpninfo,
		       struct oc_auth_form *form,
		       struct oc_form_opt *opt);

/* yubikey.c */
int set_yubikey_mode(struct openconnect_info *vpninfo, const char *token_str);
int can_gen_yubikey_code(struct openconnect_info *vpninfo,
			 struct oc_auth_form *form,
			 struct oc_form_opt *opt);
int do_gen_yubikey_code(struct openconnect_info *vpninfo,
			struct oc_auth_form *form,
			struct oc_form_opt *opt);
void release_pcsc_ctx(struct openconnect_info *info);

/* auth.c */
int cstp_obtain_cookie(struct openconnect_info *vpninfo);
int set_csd_user(struct openconnect_info *vpninfo);

/* auth-common.c */
int xmlnode_is_named(xmlNode *xml_node, const char *name);
int xmlnode_get_val(xmlNode *xml_node, const char *name, char **var);
int xmlnode_get_prop(xmlNode *xml_node, const char *name, char **var);
int xmlnode_match_prop(xmlNode *xml_node, const char *name, const char *match);
int append_opt(struct oc_text_buf *body, const char *opt, const char *name);
int append_form_opts(struct openconnect_info *vpninfo,
		     struct oc_auth_form *form, struct oc_text_buf *body);
void clear_mem(void *p, size_t s);
void free_pass(char **p);
void free_opt(struct oc_form_opt *opt);
void free_auth_form(struct oc_auth_form *form);
int do_gen_tokencode(struct openconnect_info *vpninfo,
		     struct oc_auth_form *form);
int can_gen_tokencode(struct openconnect_info *vpninfo,
		      struct oc_auth_form *form,
		      struct oc_form_opt *opt);

/* textbuf,c */
struct oc_text_buf *buf_alloc(void);
int buf_error(struct oc_text_buf *buf);
int buf_free(struct oc_text_buf *buf);
void buf_truncate(struct oc_text_buf *buf);
int buf_ensure_space(struct oc_text_buf *buf, int len);
void buf_append_bytes(struct oc_text_buf *buf, const void *bytes, int len);
void  __attribute__ ((format (printf, 2, 3)))
	buf_append(struct oc_text_buf *buf, const char *fmt, ...);
void buf_append_urlencoded(struct oc_text_buf *buf, const char *str);
void buf_append_xmlescaped(struct oc_text_buf *buf, const char *str);
void buf_append_be16(struct oc_text_buf *buf, uint16_t val);
void buf_append_be32(struct oc_text_buf *buf, uint32_t val);
void buf_append_le16(struct oc_text_buf *buf, uint16_t val);
void buf_append_hex(struct oc_text_buf *buf, const void *str, unsigned len);
int buf_append_utf16le(struct oc_text_buf *buf, const char *utf8);
int get_utf8char(const char **utf8);
void buf_append_from_utf16le(struct oc_text_buf *buf, const void *utf16);
void buf_append_base64(struct oc_text_buf *buf, const void *bytes, int len, int line_len);

/* http.c */
void do_dump_buf(struct openconnect_info *vpninfo, char prefix, char *buf);
void do_dump_buf_hex(struct openconnect_info *vpninfo, int loglevel, char prefix, unsigned char *buf, int len);
char *openconnect_create_useragent(const char *base);
int process_proxy(struct openconnect_info *vpninfo, int ssl_sock);
int internal_parse_url(const char *url, char **res_proto, char **res_host,
		       int *res_port, char **res_path, int default_port);
char *internal_get_url(struct openconnect_info *vpninfo);
int do_https_request(struct openconnect_info *vpninfo, const char *method, const char *request_body_type,
		     struct oc_text_buf *request_body, char **form_buf,
		     int (*header_cb)(struct openconnect_info *, char *, char *), int flags);
int http_add_cookie(struct openconnect_info *vpninfo, const char *option,
		    const char *value, int replace);
int internal_split_cookies(struct openconnect_info *vpninfo, int replace, const char *def_cookie);
int urldecode_inplace(char *p);
int process_http_response(struct openconnect_info *vpninfo, int connect,
			  int (*header_cb)(struct openconnect_info *, char *, char *),
			  struct oc_text_buf *body);
int handle_redirect(struct openconnect_info *vpninfo);
void http_common_headers(struct openconnect_info *vpninfo, struct oc_text_buf *buf);
#define dump_buf(vpninfo, prefix, buf) do {			\
		if ((vpninfo)->verbose >= PRG_DEBUG) {		\
			do_dump_buf(vpninfo, prefix, buf);	\
		}						\
	} while(0)
#define dump_buf_hex(vpninfo, loglevel, prefix, buf, len) do {			\
		if ((vpninfo)->verbose >= (loglevel)) {				\
			do_dump_buf_hex(vpninfo, loglevel, prefix, buf, len);	\
		}								\
	} while(0)

/* http-auth.c */
void *openconnect_base64_decode(int *len, const char *in);
void clear_auth_states(struct openconnect_info *vpninfo,
		       struct http_auth_state *auth_states, int reset);
int proxy_auth_hdrs(struct openconnect_info *vpninfo, char *hdr, char *val);
int http_auth_hdrs(struct openconnect_info *vpninfo, char *hdr, char *val);
int gen_authorization_hdr(struct openconnect_info *vpninfo, int proxy,
			  struct oc_text_buf *buf);
/* ntlm.c */
int ntlm_authorization(struct openconnect_info *vpninfo, int proxy, struct http_auth_state *auth_state, struct oc_text_buf *buf);
void cleanup_ntlm_auth(struct openconnect_info *vpninfo, struct http_auth_state *auth_state);

/* gssapi.c */
int gssapi_authorization(struct openconnect_info *vpninfo, int proxy, struct http_auth_state *auth_state, struct oc_text_buf *buf);
void cleanup_gssapi_auth(struct openconnect_info *vpninfo, struct http_auth_state *auth_state);
int socks_gssapi_auth(struct openconnect_info *vpninfo);

/* digest.c */
int digest_authorization(struct openconnect_info *vpninfo, int proxy, struct http_auth_state *auth_state, struct oc_text_buf *buf);

/* jsondump.c */
void dump_json(struct openconnect_info *vpninfo, int lvl, json_value *value);

/* library.c */
void nuke_opt_values(struct oc_form_opt *opt);
const char *add_option_dup(struct oc_vpn_option **list, const char *opt, const char *val, int val_len);
const char *add_option_steal(struct oc_vpn_option **list, const char *opt, char **val);
const char *add_option_ipaddr(struct oc_vpn_option **list, const char *opt, int af, void *addr);
void free_optlist(struct oc_vpn_option *opt);
int process_auth_form(struct openconnect_info *vpninfo, struct oc_auth_form *form);
/* This is private for now since we haven't yet worked out what the API will be */
void openconnect_set_juniper(struct openconnect_info *vpninfo);

/* hpke.c */
int handle_external_browser(struct openconnect_info *vpninfo);

/* version.c */
extern const char openconnect_version_str[];


static inline int certinfo_is_primary(struct cert_info *certinfo)
{
	return certinfo == &certinfo->vpninfo->certinfo[0];
}
static inline int certinfo_is_secondary(struct cert_info *certinfo)
{
	return certinfo == &certinfo->vpninfo->certinfo[1];
}
#define certinfo_string(ci, strA, strB) (certinfo_is_primary(ci) ? (strA) : (strB))

/* strncasecmp() just checks that the first n characters match. This
   function ensures that the first n characters of the left-hand side
   are a *precise* match for the right-hand side. */
static inline int strprefix_match(const char *str, int len, const char *match)
{
	return len == strlen(match) && !strncasecmp(str, match, len);
}

#define STRDUP(res, arg) \
	do {								\
		if (res != arg) {					\
			free(res);					\
			if (arg) {					\
				res = strdup(arg);			\
				if (res == NULL) return -ENOMEM;	\
			} else res = NULL;				\
		}							\
	} while(0)

#define UTF8CHECK(arg) \
	do {								\
		if ((arg) && buf_append_utf16le(NULL, (arg))) {		\
			vpn_progress(vpninfo, PRG_ERR,			\
			             _("ERROR: %s() called with invalid UTF-8 for '%s' argument\n"),\
			             __func__, #arg);			\
			return -EILSEQ;					\
		}							\
	} while(0)

#define UTF8CHECK_VOID(arg) \
	do {								\
		if ((arg) && buf_append_utf16le(NULL, (arg))) {		\
			vpn_progress(vpninfo, PRG_ERR,			\
			             _("ERROR: %s() called with invalid UTF-8 for '%s' argument\n"),\
			             __func__, #arg);			\
			return;						\
		}							\
	} while(0)

/* Let's stop open-coding big-endian and little-endian loads/stores.
 *
 * Start with a packed structure so that we can let the compiler
 * decide whether the target CPU can cope with unaligned load/stores
 * or not. Then there are three cases to handle:
 *  - For big-endian loads/stores, just use htons() et al.
 *  - For little-endian when we *know* the CPU is LE, just load/store
 *  - For little-endian otherwise, do the data access byte-wise
 */
struct oc_packed_uint32_t {
	uint32_t d;
} __attribute__((packed));
struct oc_packed_uint16_t {
	uint16_t d;
} __attribute__((packed));

static inline uint32_t load_be32(const void *_p)
{
	const struct oc_packed_uint32_t *p = _p;
	return ntohl(p->d);
}

static inline uint16_t load_be16(const void *_p)
{
	const struct oc_packed_uint16_t *p = _p;
	return ntohs(p->d);
}

static inline void store_be32(void *_p, uint32_t d)
{
	struct oc_packed_uint32_t *p = _p;
	p->d = htonl(d);
}

static inline void store_be16(void *_p, uint16_t d)
{
	struct oc_packed_uint16_t *p = _p;
	p->d = htons(d);
}

/* It doesn't matter if we don't find one. It'll default to the
 * "not known to be little-endian" case, and do the bytewise
 * load/store. Modern compilers might even spot the pattern and
 * optimise it (see GCC PR#55177 around comment 15). */
#ifdef ENDIAN_HDR
#include ENDIAN_HDR
#endif

#if defined(_WIN32) ||							       \
   (defined(_LITTLE_ENDIAN) && !defined(_BIG_ENDIAN)) /* Solaris */ ||	       \
   (defined(__LITTLE_ENDIAN) && defined(__BIG_ENDIAN) && defined(__BYTE_ORDER) \
    && __BYTE_ORDER == __LITTLE_ENDIAN) /* Linux */ ||			       \
   (defined(LITTLE_ENDIAN) && defined(BIG_ENDIAN) && defined(BYTE_ORDER)       \
    && BYTE_ORDER == LITTLE_ENDIAN) /* *BSD */
static inline uint32_t load_le32(const void *_p)
{
	const struct oc_packed_uint32_t *p = _p;
	return p->d;
}

static inline uint16_t load_le16(const void *_p)
{
	const struct oc_packed_uint16_t *p = _p;
	return p->d;
}

static inline void store_le32(void *_p, uint32_t d)
{
	struct oc_packed_uint32_t *p = _p;
	p->d = d;
}

static inline void store_le16(void *_p, uint16_t d)
{
	struct oc_packed_uint16_t *p = _p;
	p->d = d;
}
#else
static inline uint32_t load_le32(const void *_p)
{
	const unsigned char *p = _p;
	return p[0] | (p[1] << 8) | (p[2] << 16) | (p[3] << 24);
}

static inline uint16_t load_le16(const void *_p)
{
	const unsigned char *p = _p;
	return p[0] | (p[1] << 8);
}

static inline void store_le16(void *_p, uint16_t d)
{
	unsigned char *p = _p;
	p[0] = d;
	p[1] = d >> 8;
}

static inline void store_le32(void *_p, uint32_t d)
{
	unsigned char *p = _p;
	p[0] = d;
	p[1] = d >> 8;
	p[2] = d >> 16;
	p[3] = d >> 24;
}
#endif /* !Not known to be little-endian */

#endif /* __OPENCONNECT_INTERNAL_H__ */<|MERGE_RESOLUTION|>--- conflicted
+++ resolved
@@ -216,19 +216,16 @@
 			uint16_t proto;
 			unsigned char hdr[18];
 		} ppp;
-<<<<<<< HEAD
 #ifdef HAVE_VHOST
 		struct {
 			unsigned char pad[12];
 			struct virtio_net_hdr_mrg_rxbuf h;
 		} virtio;
 #endif
-=======
 		struct {
 			unsigned char pad[16];
 			unsigned char hdr[8];
 		} cpsnx;
->>>>>>> 30d10be4
 	};
 	unsigned char data[];
 };
